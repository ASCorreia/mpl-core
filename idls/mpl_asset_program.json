{
  "version": "0.1.0",
  "name": "mpl_asset_program",
  "instructions": [
    {
      "name": "Create",
      "accounts": [
        {
          "name": "assetAddress",
          "isMut": true,
          "isSigner": true,
          "docs": [
            "The address of the new asset"
          ]
        },
        {
          "name": "collection",
          "isMut": true,
          "isSigner": false,
          "isOptional": true,
          "docs": [
            "The collection to which the asset belongs"
          ]
        },
        {
          "name": "updateAuthority",
          "isMut": false,
          "isSigner": false,
          "isOptional": true,
          "docs": [
            "The authority of the new asset"
          ]
        },
        {
          "name": "payer",
          "isMut": true,
          "isSigner": true,
          "docs": [
            "The account paying for the storage fees"
          ]
        },
        {
          "name": "owner",
          "isMut": false,
          "isSigner": false,
          "isOptional": true,
          "docs": [
            "The owner of the new asset. Defaults to the authority if not present."
          ]
        },
        {
          "name": "systemProgram",
          "isMut": false,
          "isSigner": false,
          "docs": [
            "The system program"
          ]
        },
        {
          "name": "logWrapper",
          "isMut": false,
          "isSigner": false,
          "isOptional": true,
          "docs": [
            "The SPL Noop Program"
          ]
        }
      ],
      "args": [
        {
          "name": "createArgs",
          "type": {
            "defined": "CreateArgs"
          }
        }
      ],
      "discriminant": {
        "type": "u8",
        "value": 0
      }
    },
    {
      "name": "AddPlugin",
      "accounts": [
        {
          "name": "assetAddress",
          "isMut": true,
          "isSigner": false,
          "docs": [
            "The address of the asset"
          ]
        },
        {
          "name": "collection",
          "isMut": true,
          "isSigner": false,
          "isOptional": true,
          "docs": [
            "The collection to which the asset belongs"
          ]
        },
        {
          "name": "authority",
          "isMut": false,
          "isSigner": true,
          "docs": [
            "The owner or delegate of the asset"
          ]
        },
        {
          "name": "payer",
          "isMut": true,
          "isSigner": true,
          "isOptional": true,
          "docs": [
            "The account paying for the storage fees"
          ]
        },
        {
          "name": "systemProgram",
          "isMut": false,
          "isSigner": false,
          "docs": [
            "The system program"
          ]
        },
        {
          "name": "logWrapper",
          "isMut": false,
          "isSigner": false,
          "isOptional": true,
          "docs": [
            "The SPL Noop Program"
          ]
        }
      ],
      "args": [
        {
          "name": "addPluginArgs",
          "type": {
            "defined": "AddPluginArgs"
          }
        }
      ],
      "discriminant": {
        "type": "u8",
        "value": 1
      }
    },
    {
      "name": "RemovePlugin",
      "accounts": [
        {
          "name": "assetAddress",
          "isMut": true,
          "isSigner": false,
          "docs": [
            "The address of the asset"
          ]
        },
        {
          "name": "collection",
          "isMut": true,
          "isSigner": false,
          "isOptional": true,
          "docs": [
            "The collection to which the asset belongs"
          ]
        },
        {
          "name": "authority",
          "isMut": false,
          "isSigner": true,
          "docs": [
            "The owner or delegate of the asset"
          ]
        },
        {
          "name": "payer",
          "isMut": true,
          "isSigner": true,
          "isOptional": true,
          "docs": [
            "The account paying for the storage fees"
          ]
        },
        {
          "name": "systemProgram",
          "isMut": false,
          "isSigner": false,
          "docs": [
            "The system program"
          ]
        },
        {
          "name": "logWrapper",
          "isMut": false,
          "isSigner": false,
          "isOptional": true,
          "docs": [
            "The SPL Noop Program"
          ]
        }
      ],
      "args": [
        {
          "name": "removePluginArgs",
          "type": {
            "defined": "RemovePluginArgs"
          }
        }
      ],
      "discriminant": {
        "type": "u8",
        "value": 2
      }
    },
    {
      "name": "AddAuthority",
      "accounts": [
        {
          "name": "assetAddress",
          "isMut": true,
          "isSigner": false,
          "docs": [
            "The address of the asset"
          ]
        },
        {
          "name": "collection",
          "isMut": true,
          "isSigner": false,
          "isOptional": true,
          "docs": [
            "The collection to which the asset belongs"
          ]
        },
        {
          "name": "authority",
          "isMut": false,
          "isSigner": true,
          "docs": [
            "The owner or delegate of the asset"
          ]
        },
        {
          "name": "payer",
          "isMut": true,
          "isSigner": true,
          "isOptional": true,
          "docs": [
            "The account paying for the storage fees"
          ]
        },
        {
          "name": "logWrapper",
          "isMut": false,
          "isSigner": false,
          "isOptional": true,
          "docs": [
            "The SPL Noop Program"
          ]
        }
      ],
      "args": [
        {
          "name": "addAuthorityArgs",
          "type": {
            "defined": "AddAuthorityArgs"
          }
        }
      ],
      "discriminant": {
        "type": "u8",
        "value": 3
      }
    },
    {
      "name": "RemoveAuthority",
      "accounts": [
        {
          "name": "assetAddress",
          "isMut": true,
          "isSigner": false,
          "docs": [
            "The address of the asset"
          ]
        },
        {
          "name": "collection",
          "isMut": true,
          "isSigner": false,
          "isOptional": true,
          "docs": [
            "The collection to which the asset belongs"
          ]
        },
        {
          "name": "authority",
          "isMut": false,
          "isSigner": true,
          "docs": [
            "The owner or delegate of the asset"
          ]
        },
        {
          "name": "payer",
          "isMut": true,
          "isSigner": true,
          "isOptional": true,
          "docs": [
            "The account paying for the storage fees"
          ]
        },
        {
          "name": "logWrapper",
          "isMut": false,
          "isSigner": false,
          "isOptional": true,
          "docs": [
            "The SPL Noop Program"
          ]
        }
      ],
      "args": [
        {
          "name": "removeAuthorityArgs",
          "type": {
            "defined": "RemoveAuthorityArgs"
          }
        }
      ],
      "discriminant": {
        "type": "u8",
        "value": 4
      }
    },
    {
      "name": "Burn",
      "accounts": [
        {
          "name": "assetAddress",
          "isMut": true,
          "isSigner": false,
          "docs": [
            "The address of the asset"
          ]
        },
        {
          "name": "collection",
          "isMut": true,
          "isSigner": false,
          "isOptional": true,
          "docs": [
            "The collection to which the asset belongs"
          ]
        },
        {
          "name": "authority",
          "isMut": false,
          "isSigner": true,
          "docs": [
            "The owner or delegate of the asset"
          ]
        },
        {
          "name": "payer",
          "isMut": true,
          "isSigner": true,
          "isOptional": true,
          "docs": [
            "The account paying for the storage fees"
          ]
        },
        {
          "name": "logWrapper",
          "isMut": false,
          "isSigner": false,
          "isOptional": true,
          "docs": [
            "The SPL Noop Program"
          ]
        }
      ],
      "args": [
        {
          "name": "burnArgs",
          "type": {
            "defined": "BurnArgs"
          }
        }
      ],
      "discriminant": {
        "type": "u8",
        "value": 5
      }
    },
    {
      "name": "Transfer",
      "accounts": [
        {
          "name": "assetAddress",
          "isMut": true,
          "isSigner": false,
          "docs": [
            "The address of the asset"
          ]
        },
        {
          "name": "collection",
          "isMut": false,
          "isSigner": false,
          "isOptional": true,
          "docs": [
            "The collection to which the asset belongs"
          ]
        },
        {
          "name": "authority",
          "isMut": false,
          "isSigner": true,
          "docs": [
            "The owner or delegate of the asset"
          ]
        },
        {
          "name": "payer",
          "isMut": true,
          "isSigner": true,
          "isOptional": true,
          "docs": [
            "The account paying for the storage fees"
          ]
        },
        {
          "name": "newOwner",
          "isMut": false,
          "isSigner": false,
          "docs": [
            "The new owner to which to transfer the asset"
          ]
        },
        {
          "name": "logWrapper",
          "isMut": false,
          "isSigner": false,
          "isOptional": true,
          "docs": [
            "The SPL Noop Program"
          ]
        }
      ],
      "args": [
        {
          "name": "transferArgs",
          "type": {
            "defined": "TransferArgs"
          }
        }
      ],
      "discriminant": {
        "type": "u8",
        "value": 6
      }
    },
    {
      "name": "Update",
      "accounts": [
        {
          "name": "assetAddress",
          "isMut": true,
          "isSigner": false,
          "docs": [
            "The address of the asset"
          ]
        },
        {
          "name": "authority",
          "isMut": false,
          "isSigner": true,
          "docs": [
            "The update authority or update authority delegate of the asset"
          ]
        },
        {
          "name": "payer",
          "isMut": true,
          "isSigner": true,
          "isOptional": true,
          "docs": [
            "The account paying for the storage fees"
          ]
        },
        {
          "name": "newUpdateAuthority",
          "isMut": false,
          "isSigner": false,
          "isOptional": true,
          "docs": [
            "The new update authority of the asset"
          ]
        },
        {
          "name": "systemProgram",
          "isMut": false,
          "isSigner": false,
          "docs": [
            "The system program"
          ]
        },
        {
          "name": "logWrapper",
          "isMut": false,
          "isSigner": false,
          "isOptional": true,
          "docs": [
            "The SPL Noop Program"
          ]
        }
      ],
      "args": [
        {
          "name": "updateArgs",
          "type": {
            "defined": "UpdateArgs"
          }
        }
      ],
      "discriminant": {
        "type": "u8",
        "value": 7
      }
    },
    {
      "name": "Compress",
      "accounts": [
        {
          "name": "assetAddress",
          "isMut": true,
          "isSigner": false,
          "docs": [
            "The address of the asset"
          ]
        },
        {
          "name": "owner",
          "isMut": false,
          "isSigner": true,
          "docs": [
            "The owner or delegate of the asset"
          ]
        },
        {
          "name": "payer",
          "isMut": true,
          "isSigner": true,
          "isOptional": true,
          "docs": [
            "The account receiving the storage fees"
          ]
        },
        {
          "name": "systemProgram",
          "isMut": false,
          "isSigner": false,
          "docs": [
            "The system program"
          ]
        },
        {
          "name": "logWrapper",
          "isMut": false,
          "isSigner": false,
          "isOptional": true,
          "docs": [
            "The SPL Noop Program"
          ]
        }
      ],
      "args": [
        {
          "name": "compressArgs",
          "type": {
            "defined": "CompressArgs"
          }
        }
      ],
      "discriminant": {
        "type": "u8",
        "value": 8
      }
    },
    {
      "name": "Decompress",
      "accounts": [
        {
          "name": "assetAddress",
          "isMut": true,
          "isSigner": false,
          "docs": [
            "The address of the asset"
          ]
        },
        {
          "name": "owner",
          "isMut": false,
          "isSigner": true,
          "docs": [
            "The owner or delegate of the asset"
          ]
        },
        {
          "name": "payer",
          "isMut": true,
          "isSigner": true,
          "isOptional": true,
          "docs": [
            "The account paying for the storage fees"
          ]
        },
        {
          "name": "systemProgram",
          "isMut": false,
          "isSigner": false,
          "docs": [
            "The system program"
          ]
        },
        {
          "name": "logWrapper",
          "isMut": false,
          "isSigner": false,
          "isOptional": true,
          "docs": [
            "The SPL Noop Program"
          ]
        }
      ],
      "args": [
        {
          "name": "decompressArgs",
          "type": {
            "defined": "DecompressArgs"
          }
        }
      ],
      "discriminant": {
        "type": "u8",
        "value": 9
      }
    }
  ],
  "accounts": [
    {
      "name": "PluginRegistry",
      "type": {
        "kind": "struct",
        "fields": [
          {
            "name": "key",
            "type": {
              "defined": "Key"
            }
          },
          {
            "name": "registry",
            "type": {
              "vec": {
                "defined": "RegistryRecord"
              }
            }
          },
          {
            "name": "externalPlugins",
            "type": {
              "vec": {
                "defined": "ExternalPluginRecord"
              }
            }
          }
        ]
      }
    },
    {
      "name": "Asset",
      "type": {
        "kind": "struct",
        "fields": [
          {
            "name": "key",
            "type": {
              "defined": "Key"
            }
          },
          {
            "name": "updateAuthority",
            "type": "publicKey"
          },
          {
            "name": "owner",
            "type": "publicKey"
          },
          {
            "name": "name",
            "type": "string"
          },
          {
            "name": "uri",
            "type": "string"
          }
        ]
      }
    },
    {
      "name": "HashedAsset",
      "type": {
        "kind": "struct",
        "fields": [
          {
            "name": "key",
            "type": {
              "defined": "Key"
            }
          },
          {
            "name": "hash",
            "type": {
              "array": [
                "u8",
                32
              ]
            }
          }
        ]
      }
    },
    {
      "name": "PluginHeader",
      "type": {
        "kind": "struct",
        "fields": [
          {
            "name": "key",
            "type": {
              "defined": "Key"
            }
          },
          {
            "name": "pluginRegistryOffset",
            "type": "u64"
          }
        ]
      }
    }
  ],
  "types": [
    {
      "name": "AssetSigner",
      "type": {
        "kind": "struct",
        "fields": []
      }
    },
    {
      "name": "Collection",
      "type": {
        "kind": "struct",
        "fields": [
          {
            "name": "collectionAddress",
            "type": "publicKey"
          },
          {
            "name": "required",
            "type": "bool"
          }
        ]
      }
    },
    {
      "name": "Delegate",
      "type": {
        "kind": "struct",
        "fields": [
          {
            "name": "frozen",
            "type": "bool"
          }
        ]
      }
    },
    {
      "name": "RegistryData",
      "type": {
        "kind": "struct",
        "fields": [
          {
            "name": "offset",
            "type": "u64"
          },
          {
            "name": "authorities",
            "type": {
              "vec": {
                "defined": "Authority"
              }
            }
          }
        ]
      }
    },
    {
      "name": "RegistryRecord",
      "type": {
        "kind": "struct",
        "fields": [
          {
            "name": "pluginType",
            "type": {
              "defined": "PluginType"
            }
          },
          {
            "name": "data",
            "type": {
              "defined": "RegistryData"
            }
          }
        ]
      }
    },
    {
      "name": "ExternalPluginRecord",
      "type": {
        "kind": "struct",
        "fields": [
          {
            "name": "authority",
            "type": {
              "defined": "Authority"
            }
          },
          {
            "name": "data",
            "type": {
              "defined": "RegistryData"
            }
          }
        ]
      }
    },
    {
      "name": "Creator",
      "type": {
        "kind": "struct",
        "fields": [
          {
            "name": "address",
            "type": "publicKey"
          },
          {
            "name": "verified",
            "type": "bool"
          }
        ]
      }
    },
    {
      "name": "Royalties",
      "type": {
        "kind": "struct",
        "fields": [
          {
            "name": "sellerFeeBasisPoints",
            "type": "u16"
          },
          {
            "name": "creators",
            "type": {
              "vec": {
                "defined": "Creator"
              }
            }
          },
          {
            "name": "ruleSet",
            "type": {
              "defined": "RuleSet"
            }
          }
        ]
      }
    },
    {
      "name": "AddAuthorityArgs",
      "type": {
        "kind": "struct",
        "fields": []
      }
    },
    {
      "name": "AddPluginArgs",
      "type": {
        "kind": "struct",
        "fields": [
          {
            "name": "plugin",
            "type": {
              "defined": "Plugin"
            }
          }
        ]
      }
    },
    {
      "name": "BurnArgs",
      "type": {
        "kind": "struct",
        "fields": [
          {
            "name": "compressionProof",
            "type": {
              "option": {
                "defined": "CompressionProof"
              }
            }
          }
        ]
      }
    },
    {
      "name": "CompressArgs",
      "type": {
        "kind": "struct",
        "fields": []
      }
    },
    {
      "name": "CreateArgs",
      "type": {
        "kind": "struct",
        "fields": [
          {
            "name": "dataState",
            "type": {
              "defined": "DataState"
            }
          },
          {
            "name": "name",
            "type": "string"
          },
          {
            "name": "uri",
            "type": "string"
          }
        ]
      }
    },
    {
      "name": "DecompressArgs",
      "type": {
        "kind": "struct",
        "fields": []
      }
    },
    {
      "name": "RemoveAuthorityArgs",
      "type": {
        "kind": "struct",
        "fields": []
      }
    },
    {
      "name": "RemovePluginArgs",
      "type": {
        "kind": "struct",
        "fields": [
          {
            "name": "pluginType",
            "type": {
              "defined": "PluginType"
            }
          }
        ]
      }
    },
    {
      "name": "TransferArgs",
      "type": {
        "kind": "struct",
        "fields": [
          {
            "name": "compressionProof",
            "type": {
              "option": {
                "defined": "CompressionProof"
              }
            }
          }
        ]
      }
    },
    {
      "name": "UpdateArgs",
      "type": {
        "kind": "struct",
        "fields": [
          {
            "name": "newName",
            "type": "string"
          },
          {
            "name": "newUri",
            "type": "string"
          }
        ]
      }
    },
    {
      "name": "CompressionProof",
      "type": {
        "kind": "struct",
        "fields": [
          {
            "name": "key",
            "type": {
              "defined": "Key"
            }
          },
          {
            "name": "updateAuthority",
            "type": "publicKey"
          },
          {
            "name": "owner",
            "type": "publicKey"
          },
          {
            "name": "name",
            "type": "string"
          },
          {
            "name": "uri",
            "type": "string"
          }
        ]
      }
    },
    {
      "name": "Plugin",
      "type": {
        "kind": "enum",
        "variants": [
          {
            "name": "Reserved"
          },
          {
            "name": "Royalties",
            "fields": [
              {
                "defined": "Royalties"
              }
            ]
          },
          {
            "name": "Delegate",
            "fields": [
              {
                "defined": "Delegate"
              }
            ]
          }
        ]
      }
    },
    {
      "name": "PluginType",
      "type": {
        "kind": "enum",
        "variants": [
          {
            "name": "Reserved"
          },
          {
            "name": "Royalties"
          },
          {
            "name": "Delegate"
          }
        ]
      }
    },
    {
      "name": "RuleSet",
      "type": {
        "kind": "enum",
        "variants": [
          {
            "name": "ProgramAllowList",
            "fields": [
              {
                "vec": "publicKey"
              }
            ]
          },
          {
            "name": "ProgramDenyList",
            "fields": [
              {
                "vec": "publicKey"
              }
            ]
          }
        ]
      }
    },
    {
      "name": "DataState",
      "type": {
        "kind": "enum",
        "variants": [
          {
            "name": "AccountState"
          },
          {
            "name": "LedgerState"
          }
        ]
      }
    },
    {
      "name": "Authority",
      "type": {
        "kind": "enum",
        "variants": [
          {
            "name": "Owner"
          },
          {
            "name": "UpdateAuthority"
          },
          {
            "name": "Pubkey",
            "fields": [
              {
                "name": "address",
                "type": "publicKey"
              }
            ]
          },
          {
            "name": "Permanent",
            "fields": [
              {
                "name": "address",
                "type": "publicKey"
              }
            ]
          },
          {
            "name": "SameAs",
            "fields": [
              {
                "name": "plugin",
                "type": {
                  "defined": "Plugin"
                }
              }
            ]
          },
          {
            "name": "Collection"
          }
        ]
      }
    },
    {
      "name": "ExtraAccounts",
      "type": {
        "kind": "enum",
        "variants": [
          {
            "name": "None"
          },
          {
            "name": "SplHook",
            "fields": [
              {
                "name": "extra_account_metas",
                "type": "publicKey"
              }
            ]
          },
          {
            "name": "MplHook",
            "fields": [
              {
                "name": "mint_pda",
                "type": {
                  "option": "publicKey"
                }
              },
              {
                "name": "collection_pda",
                "type": {
                  "option": "publicKey"
                }
              },
              {
                "name": "owner_pda",
                "type": {
                  "option": "publicKey"
                }
              }
            ]
          }
        ]
      }
    },
    {
      "name": "Key",
      "type": {
        "kind": "enum",
        "variants": [
          {
            "name": "Uninitialized"
          },
          {
            "name": "Asset"
          },
          {
            "name": "HashedAsset"
          },
          {
            "name": "PluginHeader"
          },
          {
            "name": "PluginRegistry"
          }
        ]
      }
    },
    {
      "name": "MigrationLevel",
      "type": {
        "kind": "enum",
        "variants": [
          {
            "name": "MigrateOnly"
          },
          {
            "name": "MigrateAndBurn"
          }
        ]
      }
    }
  ],
  "errors": [
    {
      "code": 0,
      "name": "InvalidSystemProgram",
      "msg": "Invalid System Program"
    },
    {
      "code": 1,
      "name": "DeserializationError",
      "msg": "Error deserializing account"
    },
    {
      "code": 2,
      "name": "SerializationError",
      "msg": "Error serializing account"
    },
    {
      "code": 3,
      "name": "PluginsNotInitialized",
      "msg": "Plugins not initialized"
    },
    {
      "code": 4,
      "name": "PluginNotFound",
      "msg": "Plugin not found"
    },
    {
      "code": 5,
      "name": "NumericalOverflow",
      "msg": "Numerical Overflow"
    },
    {
      "code": 6,
      "name": "IncorrectAccount",
      "msg": "Incorrect account"
    },
    {
      "code": 7,
      "name": "IncorrectAssetHash",
      "msg": "Incorrect asset hash"
    },
    {
      "code": 8,
      "name": "InvalidPlugin",
      "msg": "Invalid Plugin"
    },
    {
      "code": 9,
      "name": "InvalidAuthority",
      "msg": "Invalid Authority"
    },
    {
      "code": 10,
      "name": "AssetIsFrozen",
      "msg": "Cannot transfer a frozen asset"
    },
    {
      "code": 11,
      "name": "MissingCompressionProof",
      "msg": "Missing compression proof"
    },
    {
      "code": 12,
      "name": "CannotMigrateMasterWithSupply",
      "msg": "Cannot migrate a master edition used for prints"
    },
    {
      "code": 13,
      "name": "CannotMigratePrints",
      "msg": "Cannot migrate a print edition"
    },
    {
      "code": 14,
      "name": "CannotBurnCollection",
      "msg": "Cannot burn a collection NFT"
    },
    {
      "code": 15,
<<<<<<< HEAD
      "name": "PluginAlreadyExists",
      "msg": "Plugin already exists"
=======
      "name": "NumericalOverflowError",
      "msg": "Numerical overflow"
>>>>>>> 1a56b2ae
    }
  ],
  "metadata": {
    "origin": "shank",
    "address": "ASSETp3DinZKfiAyvdQG16YWWLJ2X3ZKjg9zku7n1sZD",
    "binaryVersion": "0.3.0",
    "libVersion": "0.3.0"
  }
}<|MERGE_RESOLUTION|>--- conflicted
+++ resolved
@@ -1334,13 +1334,13 @@
     },
     {
       "code": 15,
-<<<<<<< HEAD
       "name": "PluginAlreadyExists",
       "msg": "Plugin already exists"
-=======
+    },
+    {
+      "code": 16,
       "name": "NumericalOverflowError",
       "msg": "Numerical overflow"
->>>>>>> 1a56b2ae
     }
   ],
   "metadata": {
