{
  "version": "0.1.0",
  "name": "mpl_core_program",
  "instructions": [
    {
      "name": "CreateV1",
      "accounts": [
        {
          "name": "asset",
          "isMut": true,
          "isSigner": true,
          "docs": [
            "The address of the new asset"
          ]
        },
        {
          "name": "collection",
          "isMut": true,
          "isSigner": false,
          "isOptional": true,
          "docs": [
            "The collection to which the asset belongs"
          ]
        },
        {
          "name": "authority",
          "isMut": false,
          "isSigner": true,
          "isOptional": true,
          "docs": [
            "The authority signing for creation"
          ]
        },
        {
          "name": "payer",
          "isMut": true,
          "isSigner": true,
          "docs": [
            "The account paying for the storage fees"
          ]
        },
        {
          "name": "owner",
          "isMut": false,
          "isSigner": false,
          "isOptional": true,
          "docs": [
            "The owner of the new asset. Defaults to the authority if not present."
          ]
        },
        {
          "name": "updateAuthority",
          "isMut": false,
          "isSigner": false,
          "isOptional": true,
          "docs": [
            "The authority on the new asset"
          ]
        },
        {
          "name": "systemProgram",
          "isMut": false,
          "isSigner": false,
          "docs": [
            "The system program"
          ]
        },
        {
          "name": "logWrapper",
          "isMut": false,
          "isSigner": false,
          "isOptional": true,
          "docs": [
            "The SPL Noop Program"
          ]
        }
      ],
      "args": [
        {
          "name": "createV1Args",
          "type": {
            "defined": "CreateV1Args"
          }
        }
      ],
      "discriminant": {
        "type": "u8",
        "value": 0
      }
    },
    {
      "name": "CreateCollectionV1",
      "accounts": [
        {
          "name": "collection",
          "isMut": true,
          "isSigner": true,
          "docs": [
            "The address of the new asset"
          ]
        },
        {
          "name": "updateAuthority",
          "isMut": false,
          "isSigner": false,
          "isOptional": true,
          "docs": [
            "The authority of the new asset"
          ]
        },
        {
          "name": "payer",
          "isMut": true,
          "isSigner": true,
          "docs": [
            "The account paying for the storage fees"
          ]
        },
        {
          "name": "systemProgram",
          "isMut": false,
          "isSigner": false,
          "docs": [
            "The system program"
          ]
        }
      ],
      "args": [
        {
          "name": "createCollectionV1Args",
          "type": {
            "defined": "CreateCollectionV1Args"
          }
        }
      ],
      "discriminant": {
        "type": "u8",
        "value": 1
      }
    },
    {
      "name": "AddPluginV1",
      "accounts": [
        {
          "name": "asset",
          "isMut": true,
          "isSigner": false,
          "docs": [
            "The address of the asset"
          ]
        },
        {
          "name": "collection",
          "isMut": true,
          "isSigner": false,
          "isOptional": true,
          "docs": [
            "The collection to which the asset belongs"
          ]
        },
        {
          "name": "payer",
          "isMut": true,
          "isSigner": true,
          "docs": [
            "The account paying for the storage fees"
          ]
        },
        {
          "name": "authority",
          "isMut": false,
          "isSigner": true,
          "isOptional": true,
          "docs": [
            "The owner or delegate of the asset"
          ]
        },
        {
          "name": "systemProgram",
          "isMut": false,
          "isSigner": false,
          "docs": [
            "The system program"
          ]
        },
        {
          "name": "logWrapper",
          "isMut": false,
          "isSigner": false,
          "isOptional": true,
          "docs": [
            "The SPL Noop Program"
          ]
        }
      ],
      "args": [
        {
          "name": "addPluginV1Args",
          "type": {
            "defined": "AddPluginV1Args"
          }
        }
      ],
      "discriminant": {
        "type": "u8",
        "value": 2
      }
    },
    {
      "name": "AddCollectionPluginV1",
      "accounts": [
        {
          "name": "collection",
          "isMut": true,
          "isSigner": false,
          "docs": [
            "The address of the asset"
          ]
        },
        {
          "name": "payer",
          "isMut": true,
          "isSigner": true,
          "docs": [
            "The account paying for the storage fees"
          ]
        },
        {
          "name": "authority",
          "isMut": false,
          "isSigner": true,
          "isOptional": true,
          "docs": [
            "The owner or delegate of the asset"
          ]
        },
        {
          "name": "systemProgram",
          "isMut": false,
          "isSigner": false,
          "docs": [
            "The system program"
          ]
        },
        {
          "name": "logWrapper",
          "isMut": false,
          "isSigner": false,
          "isOptional": true,
          "docs": [
            "The SPL Noop Program"
          ]
        }
      ],
      "args": [
        {
          "name": "addCollectionPluginV1Args",
          "type": {
            "defined": "AddCollectionPluginV1Args"
          }
        }
      ],
      "discriminant": {
        "type": "u8",
        "value": 3
      }
    },
    {
      "name": "RemovePluginV1",
      "accounts": [
        {
          "name": "asset",
          "isMut": true,
          "isSigner": false,
          "docs": [
            "The address of the asset"
          ]
        },
        {
          "name": "collection",
          "isMut": true,
          "isSigner": false,
          "isOptional": true,
          "docs": [
            "The collection to which the asset belongs"
          ]
        },
        {
          "name": "payer",
          "isMut": true,
          "isSigner": true,
          "docs": [
            "The account paying for the storage fees"
          ]
        },
        {
          "name": "authority",
          "isMut": false,
          "isSigner": true,
          "isOptional": true,
          "docs": [
            "The owner or delegate of the asset"
          ]
        },
        {
          "name": "systemProgram",
          "isMut": false,
          "isSigner": false,
          "docs": [
            "The system program"
          ]
        },
        {
          "name": "logWrapper",
          "isMut": false,
          "isSigner": false,
          "isOptional": true,
          "docs": [
            "The SPL Noop Program"
          ]
        }
      ],
      "args": [
        {
          "name": "removePluginV1Args",
          "type": {
            "defined": "RemovePluginV1Args"
          }
        }
      ],
      "discriminant": {
        "type": "u8",
        "value": 4
      }
    },
    {
      "name": "RemoveCollectionPluginV1",
      "accounts": [
        {
          "name": "collection",
          "isMut": true,
          "isSigner": false,
          "docs": [
            "The address of the asset"
          ]
        },
        {
          "name": "payer",
          "isMut": true,
          "isSigner": true,
          "docs": [
            "The account paying for the storage fees"
          ]
        },
        {
          "name": "authority",
          "isMut": false,
          "isSigner": true,
          "isOptional": true,
          "docs": [
            "The owner or delegate of the asset"
          ]
        },
        {
          "name": "systemProgram",
          "isMut": false,
          "isSigner": false,
          "docs": [
            "The system program"
          ]
        },
        {
          "name": "logWrapper",
          "isMut": false,
          "isSigner": false,
          "isOptional": true,
          "docs": [
            "The SPL Noop Program"
          ]
        }
      ],
      "args": [
        {
          "name": "removeCollectionPluginV1Args",
          "type": {
            "defined": "RemoveCollectionPluginV1Args"
          }
        }
      ],
      "discriminant": {
        "type": "u8",
        "value": 5
      }
    },
    {
      "name": "UpdatePluginV1",
      "accounts": [
        {
          "name": "asset",
          "isMut": true,
          "isSigner": false,
          "docs": [
            "The address of the asset"
          ]
        },
        {
          "name": "collection",
          "isMut": true,
          "isSigner": false,
          "isOptional": true,
          "docs": [
            "The collection to which the asset belongs"
          ]
        },
        {
          "name": "payer",
          "isMut": true,
          "isSigner": true,
          "docs": [
            "The account paying for the storage fees"
          ]
        },
        {
          "name": "authority",
          "isMut": false,
          "isSigner": true,
          "isOptional": true,
          "docs": [
            "The owner or delegate of the asset"
          ]
        },
        {
          "name": "systemProgram",
          "isMut": false,
          "isSigner": false,
          "docs": [
            "The system program"
          ]
        },
        {
          "name": "logWrapper",
          "isMut": false,
          "isSigner": false,
          "isOptional": true,
          "docs": [
            "The SPL Noop Program"
          ]
        }
      ],
      "args": [
        {
          "name": "updatePluginV1Args",
          "type": {
            "defined": "UpdatePluginV1Args"
          }
        }
      ],
      "discriminant": {
        "type": "u8",
        "value": 6
      }
    },
    {
      "name": "UpdateCollectionPluginV1",
      "accounts": [
        {
          "name": "collection",
          "isMut": true,
          "isSigner": false,
          "docs": [
            "The address of the asset"
          ]
        },
        {
          "name": "payer",
          "isMut": true,
          "isSigner": true,
          "docs": [
            "The account paying for the storage fees"
          ]
        },
        {
          "name": "authority",
          "isMut": false,
          "isSigner": true,
          "isOptional": true,
          "docs": [
            "The owner or delegate of the asset"
          ]
        },
        {
          "name": "systemProgram",
          "isMut": false,
          "isSigner": false,
          "docs": [
            "The system program"
          ]
        },
        {
          "name": "logWrapper",
          "isMut": false,
          "isSigner": false,
          "isOptional": true,
          "docs": [
            "The SPL Noop Program"
          ]
        }
      ],
      "args": [
        {
          "name": "updateCollectionPluginV1Args",
          "type": {
            "defined": "UpdateCollectionPluginV1Args"
          }
        }
      ],
      "discriminant": {
        "type": "u8",
        "value": 7
      }
    },
    {
      "name": "ApprovePluginAuthorityV1",
      "accounts": [
        {
          "name": "asset",
          "isMut": true,
          "isSigner": false,
          "docs": [
            "The address of the asset"
          ]
        },
        {
          "name": "collection",
          "isMut": true,
          "isSigner": false,
          "isOptional": true,
          "docs": [
            "The collection to which the asset belongs"
          ]
        },
        {
          "name": "payer",
          "isMut": true,
          "isSigner": true,
          "docs": [
            "The account paying for the storage fees"
          ]
        },
        {
          "name": "authority",
          "isMut": false,
          "isSigner": true,
          "isOptional": true,
          "docs": [
            "The owner or delegate of the asset"
          ]
        },
        {
          "name": "systemProgram",
          "isMut": false,
          "isSigner": false,
          "docs": [
            "The system program"
          ]
        },
        {
          "name": "logWrapper",
          "isMut": false,
          "isSigner": false,
          "isOptional": true,
          "docs": [
            "The SPL Noop Program"
          ]
        }
      ],
      "args": [
        {
          "name": "approvePluginAuthorityV1Args",
          "type": {
            "defined": "ApprovePluginAuthorityV1Args"
          }
        }
      ],
      "discriminant": {
        "type": "u8",
        "value": 8
      }
    },
    {
      "name": "ApproveCollectionPluginAuthorityV1",
      "accounts": [
        {
          "name": "collection",
          "isMut": true,
          "isSigner": false,
          "docs": [
            "The address of the asset"
          ]
        },
        {
          "name": "payer",
          "isMut": true,
          "isSigner": true,
          "docs": [
            "The account paying for the storage fees"
          ]
        },
        {
          "name": "authority",
          "isMut": false,
          "isSigner": true,
          "isOptional": true,
          "docs": [
            "The owner or delegate of the asset"
          ]
        },
        {
          "name": "systemProgram",
          "isMut": false,
          "isSigner": false,
          "docs": [
            "The system program"
          ]
        },
        {
          "name": "logWrapper",
          "isMut": false,
          "isSigner": false,
          "isOptional": true,
          "docs": [
            "The SPL Noop Program"
          ]
        }
      ],
      "args": [
        {
          "name": "approveCollectionPluginAuthorityV1Args",
          "type": {
            "defined": "ApproveCollectionPluginAuthorityV1Args"
          }
        }
      ],
      "discriminant": {
        "type": "u8",
        "value": 9
      }
    },
    {
      "name": "RevokePluginAuthorityV1",
      "accounts": [
        {
          "name": "asset",
          "isMut": true,
          "isSigner": false,
          "docs": [
            "The address of the asset"
          ]
        },
        {
          "name": "collection",
          "isMut": true,
          "isSigner": false,
          "isOptional": true,
          "docs": [
            "The collection to which the asset belongs"
          ]
        },
        {
          "name": "payer",
          "isMut": true,
          "isSigner": true,
          "docs": [
            "The account paying for the storage fees"
          ]
        },
        {
          "name": "authority",
          "isMut": false,
          "isSigner": true,
          "isOptional": true,
          "docs": [
            "The owner or delegate of the asset"
          ]
        },
        {
          "name": "systemProgram",
          "isMut": false,
          "isSigner": false,
          "docs": [
            "The system program"
          ]
        },
        {
          "name": "logWrapper",
          "isMut": false,
          "isSigner": false,
          "isOptional": true,
          "docs": [
            "The SPL Noop Program"
          ]
        }
      ],
      "args": [
        {
          "name": "revokePluginAuthorityV1Args",
          "type": {
            "defined": "RevokePluginAuthorityV1Args"
          }
        }
      ],
      "discriminant": {
        "type": "u8",
        "value": 10
      }
    },
    {
      "name": "RevokeCollectionPluginAuthorityV1",
      "accounts": [
        {
          "name": "collection",
          "isMut": true,
          "isSigner": false,
          "docs": [
            "The address of the asset"
          ]
        },
        {
          "name": "payer",
          "isMut": true,
          "isSigner": true,
          "docs": [
            "The account paying for the storage fees"
          ]
        },
        {
          "name": "authority",
          "isMut": false,
          "isSigner": true,
          "isOptional": true,
          "docs": [
            "The owner or delegate of the asset"
          ]
        },
        {
          "name": "systemProgram",
          "isMut": false,
          "isSigner": false,
          "docs": [
            "The system program"
          ]
        },
        {
          "name": "logWrapper",
          "isMut": false,
          "isSigner": false,
          "isOptional": true,
          "docs": [
            "The SPL Noop Program"
          ]
        }
      ],
      "args": [
        {
          "name": "revokeCollectionPluginAuthorityV1Args",
          "type": {
            "defined": "RevokeCollectionPluginAuthorityV1Args"
          }
        }
      ],
      "discriminant": {
        "type": "u8",
        "value": 11
      }
    },
    {
      "name": "BurnV1",
      "accounts": [
        {
          "name": "asset",
          "isMut": true,
          "isSigner": false,
          "docs": [
            "The address of the asset"
          ]
        },
        {
          "name": "collection",
          "isMut": true,
          "isSigner": false,
          "isOptional": true,
          "docs": [
            "The collection to which the asset belongs"
          ]
        },
        {
          "name": "payer",
          "isMut": true,
          "isSigner": true,
          "docs": [
            "The account paying for the storage fees"
          ]
        },
        {
          "name": "authority",
          "isMut": false,
          "isSigner": true,
          "isOptional": true,
          "docs": [
            "The owner or delegate of the asset"
          ]
        },
        {
          "name": "systemProgram",
          "isMut": false,
          "isSigner": false,
          "isOptional": true,
          "docs": [
            "The system program"
          ]
        },
        {
          "name": "logWrapper",
          "isMut": false,
          "isSigner": false,
          "isOptional": true,
          "docs": [
            "The SPL Noop Program"
          ]
        }
      ],
      "args": [
        {
          "name": "burnV1Args",
          "type": {
            "defined": "BurnV1Args"
          }
        }
      ],
      "discriminant": {
        "type": "u8",
        "value": 12
      }
    },
    {
      "name": "BurnCollectionV1",
      "accounts": [
        {
          "name": "collection",
          "isMut": true,
          "isSigner": false,
          "docs": [
            "The address of the asset"
          ]
        },
        {
          "name": "payer",
          "isMut": true,
          "isSigner": true,
          "docs": [
            "The account paying for the storage fees"
          ]
        },
        {
          "name": "authority",
          "isMut": true,
          "isSigner": true,
          "isOptional": true,
          "docs": [
            "The owner or delegate of the asset"
          ]
        },
        {
          "name": "logWrapper",
          "isMut": false,
          "isSigner": false,
          "isOptional": true,
          "docs": [
            "The SPL Noop Program"
          ]
        }
      ],
      "args": [
        {
          "name": "burnCollectionV1Args",
          "type": {
            "defined": "BurnCollectionV1Args"
          }
        }
      ],
      "discriminant": {
        "type": "u8",
        "value": 13
      }
    },
    {
      "name": "TransferV1",
      "accounts": [
        {
          "name": "asset",
          "isMut": true,
          "isSigner": false,
          "docs": [
            "The address of the asset"
          ]
        },
        {
          "name": "collection",
          "isMut": false,
          "isSigner": false,
          "isOptional": true,
          "docs": [
            "The collection to which the asset belongs"
          ]
        },
        {
          "name": "payer",
          "isMut": true,
          "isSigner": true,
          "docs": [
            "The account paying for the storage fees"
          ]
        },
        {
          "name": "authority",
          "isMut": false,
          "isSigner": true,
          "isOptional": true,
          "docs": [
            "The owner or delegate of the asset"
          ]
        },
        {
          "name": "newOwner",
          "isMut": false,
          "isSigner": false,
          "docs": [
            "The new owner to which to transfer the asset"
          ]
        },
        {
          "name": "systemProgram",
          "isMut": false,
          "isSigner": false,
          "isOptional": true,
          "docs": [
            "The system program"
          ]
        },
        {
          "name": "logWrapper",
          "isMut": false,
          "isSigner": false,
          "isOptional": true,
          "docs": [
            "The SPL Noop Program"
          ]
        }
      ],
      "args": [
        {
          "name": "transferV1Args",
          "type": {
            "defined": "TransferV1Args"
          }
        }
      ],
      "discriminant": {
        "type": "u8",
        "value": 14
      }
    },
    {
      "name": "UpdateV1",
      "accounts": [
        {
          "name": "asset",
          "isMut": true,
          "isSigner": false,
          "docs": [
            "The address of the asset"
          ]
        },
        {
          "name": "collection",
          "isMut": false,
          "isSigner": false,
          "isOptional": true,
          "docs": [
            "The collection to which the asset belongs"
          ]
        },
        {
          "name": "payer",
          "isMut": true,
          "isSigner": true,
          "docs": [
            "The account paying for the storage fees"
          ]
        },
        {
          "name": "authority",
          "isMut": false,
          "isSigner": true,
          "isOptional": true,
          "docs": [
            "The update authority or update authority delegate of the asset"
          ]
        },
        {
          "name": "systemProgram",
          "isMut": false,
          "isSigner": false,
          "docs": [
            "The system program"
          ]
        },
        {
          "name": "logWrapper",
          "isMut": false,
          "isSigner": false,
          "isOptional": true,
          "docs": [
            "The SPL Noop Program"
          ]
        }
      ],
      "args": [
        {
          "name": "updateV1Args",
          "type": {
            "defined": "UpdateV1Args"
          }
        }
      ],
      "discriminant": {
        "type": "u8",
        "value": 15
      }
    },
    {
      "name": "UpdateCollectionV1",
      "accounts": [
        {
          "name": "collection",
          "isMut": true,
          "isSigner": false,
          "docs": [
            "The address of the asset"
          ]
        },
        {
          "name": "payer",
          "isMut": true,
          "isSigner": true,
          "docs": [
            "The account paying for the storage fees"
          ]
        },
        {
          "name": "authority",
          "isMut": false,
          "isSigner": true,
          "isOptional": true,
          "docs": [
            "The update authority or update authority delegate of the asset"
          ]
        },
        {
          "name": "newUpdateAuthority",
          "isMut": false,
          "isSigner": false,
          "isOptional": true,
          "docs": [
            "The new update authority of the asset"
          ]
        },
        {
          "name": "systemProgram",
          "isMut": false,
          "isSigner": false,
          "docs": [
            "The system program"
          ]
        },
        {
          "name": "logWrapper",
          "isMut": false,
          "isSigner": false,
          "isOptional": true,
          "docs": [
            "The SPL Noop Program"
          ]
        }
      ],
      "args": [
        {
          "name": "updateCollectionV1Args",
          "type": {
            "defined": "UpdateCollectionV1Args"
          }
        }
      ],
      "discriminant": {
        "type": "u8",
        "value": 16
      }
    },
    {
      "name": "CompressV1",
      "accounts": [
        {
          "name": "asset",
          "isMut": true,
          "isSigner": false,
          "docs": [
            "The address of the asset"
          ]
        },
        {
          "name": "collection",
          "isMut": false,
          "isSigner": false,
          "isOptional": true,
          "docs": [
            "The collection to which the asset belongs"
          ]
        },
        {
          "name": "payer",
          "isMut": true,
          "isSigner": true,
          "docs": [
            "The account receiving the storage fees"
          ]
        },
        {
          "name": "authority",
          "isMut": false,
          "isSigner": true,
          "isOptional": true,
          "docs": [
            "The owner or delegate of the asset"
          ]
        },
        {
          "name": "systemProgram",
          "isMut": false,
          "isSigner": false,
          "docs": [
            "The system program"
          ]
        },
        {
          "name": "logWrapper",
          "isMut": false,
          "isSigner": false,
          "isOptional": true,
          "docs": [
            "The SPL Noop Program"
          ]
        }
      ],
      "args": [
        {
          "name": "compressV1Args",
          "type": {
            "defined": "CompressV1Args"
          }
        }
      ],
      "discriminant": {
        "type": "u8",
        "value": 17
      }
    },
    {
      "name": "DecompressV1",
      "accounts": [
        {
          "name": "asset",
          "isMut": true,
          "isSigner": false,
          "docs": [
            "The address of the asset"
          ]
        },
        {
          "name": "collection",
          "isMut": false,
          "isSigner": false,
          "isOptional": true,
          "docs": [
            "The collection to which the asset belongs"
          ]
        },
        {
          "name": "payer",
          "isMut": true,
          "isSigner": true,
          "docs": [
            "The account paying for the storage fees"
          ]
        },
        {
          "name": "authority",
          "isMut": false,
          "isSigner": true,
          "isOptional": true,
          "docs": [
            "The owner or delegate of the asset"
          ]
        },
        {
          "name": "systemProgram",
          "isMut": false,
          "isSigner": false,
          "docs": [
            "The system program"
          ]
        },
        {
          "name": "logWrapper",
          "isMut": false,
          "isSigner": false,
          "isOptional": true,
          "docs": [
            "The SPL Noop Program"
          ]
        }
      ],
      "args": [
        {
          "name": "decompressV1Args",
          "type": {
            "defined": "DecompressV1Args"
          }
        }
      ],
      "discriminant": {
        "type": "u8",
        "value": 18
      }
    },
    {
      "name": "Collect",
      "accounts": [
        {
          "name": "recipient1",
          "isMut": true,
          "isSigner": false,
          "docs": [
            "The address of the recipient 1"
          ]
        },
        {
          "name": "recipient2",
          "isMut": true,
          "isSigner": false,
          "docs": [
            "The address of the recipient 2"
          ]
        }
      ],
      "args": [],
      "discriminant": {
        "type": "u8",
        "value": 19
      }
    },
    {
      "name": "CreateV2",
      "accounts": [
        {
          "name": "asset",
          "isMut": true,
          "isSigner": true,
          "docs": [
            "The address of the new asset"
          ]
        },
        {
          "name": "collection",
          "isMut": true,
          "isSigner": false,
          "isOptional": true,
          "docs": [
            "The collection to which the asset belongs"
          ]
        },
        {
          "name": "authority",
          "isMut": false,
          "isSigner": true,
          "isOptional": true,
          "docs": [
            "The authority signing for creation"
          ]
        },
        {
          "name": "payer",
          "isMut": true,
          "isSigner": true,
          "docs": [
            "The account paying for the storage fees"
          ]
        },
        {
          "name": "owner",
          "isMut": false,
          "isSigner": false,
          "isOptional": true,
          "docs": [
            "The owner of the new asset. Defaults to the authority if not present."
          ]
        },
        {
          "name": "updateAuthority",
          "isMut": false,
          "isSigner": false,
          "isOptional": true,
          "docs": [
            "The authority on the new asset"
          ]
        },
        {
          "name": "systemProgram",
          "isMut": false,
          "isSigner": false,
          "docs": [
            "The system program"
          ]
        },
        {
          "name": "logWrapper",
          "isMut": false,
          "isSigner": false,
          "isOptional": true,
          "docs": [
            "The SPL Noop Program"
          ]
        }
      ],
      "args": [
        {
          "name": "createV2Args",
          "type": {
            "defined": "CreateV2Args"
          }
        }
      ],
      "discriminant": {
        "type": "u8",
        "value": 20
      }
    },
    {
      "name": "CreateCollectionV2",
      "accounts": [
        {
          "name": "collection",
          "isMut": true,
          "isSigner": true,
          "docs": [
            "The address of the new asset"
          ]
        },
        {
          "name": "updateAuthority",
          "isMut": false,
          "isSigner": false,
          "isOptional": true,
          "docs": [
            "The authority of the new asset"
          ]
        },
        {
          "name": "payer",
          "isMut": true,
          "isSigner": true,
          "docs": [
            "The account paying for the storage fees"
          ]
        },
        {
          "name": "systemProgram",
          "isMut": false,
          "isSigner": false,
          "docs": [
            "The system program"
          ]
        }
      ],
      "args": [
        {
          "name": "createCollectionV2Args",
          "type": {
            "defined": "CreateCollectionV2Args"
          }
        }
      ],
      "discriminant": {
        "type": "u8",
        "value": 21
      }
    },
    {
      "name": "AddExternalPluginAdapterV1",
      "accounts": [
        {
          "name": "asset",
          "isMut": true,
          "isSigner": false,
          "docs": [
            "The address of the asset"
          ]
        },
        {
          "name": "collection",
          "isMut": true,
          "isSigner": false,
          "isOptional": true,
          "docs": [
            "The collection to which the asset belongs"
          ]
        },
        {
          "name": "payer",
          "isMut": true,
          "isSigner": true,
          "docs": [
            "The account paying for the storage fees"
          ]
        },
        {
          "name": "authority",
          "isMut": false,
          "isSigner": true,
          "isOptional": true,
          "docs": [
            "The owner or delegate of the asset"
          ]
        },
        {
          "name": "systemProgram",
          "isMut": false,
          "isSigner": false,
          "docs": [
            "The system program"
          ]
        },
        {
          "name": "logWrapper",
          "isMut": false,
          "isSigner": false,
          "isOptional": true,
          "docs": [
            "The SPL Noop Program"
          ]
        }
      ],
      "args": [
        {
          "name": "addExternalPluginAdapterV1Args",
          "type": {
            "defined": "AddExternalPluginAdapterV1Args"
          }
        }
      ],
      "discriminant": {
        "type": "u8",
        "value": 22
      }
    },
    {
      "name": "AddCollectionExternalPluginAdapterV1",
      "accounts": [
        {
          "name": "collection",
          "isMut": true,
          "isSigner": false,
          "docs": [
            "The address of the asset"
          ]
        },
        {
          "name": "payer",
          "isMut": true,
          "isSigner": true,
          "docs": [
            "The account paying for the storage fees"
          ]
        },
        {
          "name": "authority",
          "isMut": false,
          "isSigner": true,
          "isOptional": true,
          "docs": [
            "The owner or delegate of the asset"
          ]
        },
        {
          "name": "systemProgram",
          "isMut": false,
          "isSigner": false,
          "docs": [
            "The system program"
          ]
        },
        {
          "name": "logWrapper",
          "isMut": false,
          "isSigner": false,
          "isOptional": true,
          "docs": [
            "The SPL Noop Program"
          ]
        }
      ],
      "args": [
        {
          "name": "addCollectionExternalPluginAdapterV1Args",
          "type": {
            "defined": "AddCollectionExternalPluginAdapterV1Args"
          }
        }
      ],
      "discriminant": {
        "type": "u8",
        "value": 23
      }
    },
    {
      "name": "RemoveExternalPluginAdapterV1",
      "accounts": [
        {
          "name": "asset",
          "isMut": true,
          "isSigner": false,
          "docs": [
            "The address of the asset"
          ]
        },
        {
          "name": "collection",
          "isMut": true,
          "isSigner": false,
          "isOptional": true,
          "docs": [
            "The collection to which the asset belongs"
          ]
        },
        {
          "name": "payer",
          "isMut": true,
          "isSigner": true,
          "docs": [
            "The account paying for the storage fees"
          ]
        },
        {
          "name": "authority",
          "isMut": false,
          "isSigner": true,
          "isOptional": true,
          "docs": [
            "The owner or delegate of the asset"
          ]
        },
        {
          "name": "systemProgram",
          "isMut": false,
          "isSigner": false,
          "docs": [
            "The system program"
          ]
        },
        {
          "name": "logWrapper",
          "isMut": false,
          "isSigner": false,
          "isOptional": true,
          "docs": [
            "The SPL Noop Program"
          ]
        }
      ],
      "args": [
        {
          "name": "removeExternalPluginAdapterV1Args",
          "type": {
            "defined": "RemoveExternalPluginAdapterV1Args"
          }
        }
      ],
      "discriminant": {
        "type": "u8",
        "value": 24
      }
    },
    {
      "name": "RemoveCollectionExternalPluginAdapterV1",
      "accounts": [
        {
          "name": "collection",
          "isMut": true,
          "isSigner": false,
          "docs": [
            "The address of the asset"
          ]
        },
        {
          "name": "payer",
          "isMut": true,
          "isSigner": true,
          "docs": [
            "The account paying for the storage fees"
          ]
        },
        {
          "name": "authority",
          "isMut": false,
          "isSigner": true,
          "isOptional": true,
          "docs": [
            "The owner or delegate of the asset"
          ]
        },
        {
          "name": "systemProgram",
          "isMut": false,
          "isSigner": false,
          "docs": [
            "The system program"
          ]
        },
        {
          "name": "logWrapper",
          "isMut": false,
          "isSigner": false,
          "isOptional": true,
          "docs": [
            "The SPL Noop Program"
          ]
        }
      ],
      "args": [
        {
          "name": "removeCollectionExternalPluginAdapterV1Args",
          "type": {
            "defined": "RemoveCollectionExternalPluginAdapterV1Args"
          }
        }
      ],
      "discriminant": {
        "type": "u8",
        "value": 25
      }
    },
    {
      "name": "UpdateExternalPluginAdapterV1",
      "accounts": [
        {
          "name": "asset",
          "isMut": true,
          "isSigner": false,
          "docs": [
            "The address of the asset"
          ]
        },
        {
          "name": "collection",
          "isMut": true,
          "isSigner": false,
          "isOptional": true,
          "docs": [
            "The collection to which the asset belongs"
          ]
        },
        {
          "name": "payer",
          "isMut": true,
          "isSigner": true,
          "docs": [
            "The account paying for the storage fees"
          ]
        },
        {
          "name": "authority",
          "isMut": false,
          "isSigner": true,
          "isOptional": true,
          "docs": [
            "The owner or delegate of the asset"
          ]
        },
        {
          "name": "systemProgram",
          "isMut": false,
          "isSigner": false,
          "docs": [
            "The system program"
          ]
        },
        {
          "name": "logWrapper",
          "isMut": false,
          "isSigner": false,
          "isOptional": true,
          "docs": [
            "The SPL Noop Program"
          ]
        }
      ],
      "args": [
        {
          "name": "updateExternalPluginAdapterV1Args",
          "type": {
            "defined": "UpdateExternalPluginAdapterV1Args"
          }
        }
      ],
      "discriminant": {
        "type": "u8",
        "value": 26
      }
    },
    {
      "name": "UpdateCollectionExternalPluginAdapterV1",
      "accounts": [
        {
          "name": "collection",
          "isMut": true,
          "isSigner": false,
          "docs": [
            "The address of the asset"
          ]
        },
        {
          "name": "payer",
          "isMut": true,
          "isSigner": true,
          "docs": [
            "The account paying for the storage fees"
          ]
        },
        {
          "name": "authority",
          "isMut": false,
          "isSigner": true,
          "isOptional": true,
          "docs": [
            "The owner or delegate of the asset"
          ]
        },
        {
          "name": "systemProgram",
          "isMut": false,
          "isSigner": false,
          "docs": [
            "The system program"
          ]
        },
        {
          "name": "logWrapper",
          "isMut": false,
          "isSigner": false,
          "isOptional": true,
          "docs": [
            "The SPL Noop Program"
          ]
        }
      ],
      "args": [
        {
          "name": "updateCollectionExternalPluginAdapterV1Args",
          "type": {
            "defined": "UpdateCollectionExternalPluginAdapterV1Args"
          }
        }
      ],
      "discriminant": {
        "type": "u8",
        "value": 27
      }
    },
    {
      "name": "WriteExternalPluginAdapterDataV1",
      "accounts": [
        {
          "name": "asset",
          "isMut": true,
          "isSigner": false,
          "docs": [
            "The address of the asset"
          ]
        },
        {
          "name": "collection",
          "isMut": true,
          "isSigner": false,
          "isOptional": true,
          "docs": [
            "The collection to which the asset belongs"
          ]
        },
        {
          "name": "payer",
          "isMut": true,
          "isSigner": true,
          "docs": [
            "The account paying for the storage fees"
          ]
        },
        {
          "name": "authority",
          "isMut": false,
          "isSigner": true,
          "isOptional": true,
          "docs": [
            "The Data Authority of the External Plugin Adapter"
          ]
        },
        {
          "name": "buffer",
          "isMut": false,
          "isSigner": false,
          "isOptional": true,
          "docs": [
            "The buffer to write to the external plugin"
          ]
        },
        {
          "name": "systemProgram",
          "isMut": false,
          "isSigner": false,
          "docs": [
            "The system program"
          ]
        },
        {
          "name": "logWrapper",
          "isMut": false,
          "isSigner": false,
          "isOptional": true,
          "docs": [
            "The SPL Noop Program"
          ]
        }
      ],
      "args": [
        {
          "name": "writeExternalPluginAdapterDataV1Args",
          "type": {
            "defined": "WriteExternalPluginAdapterDataV1Args"
          }
        }
      ],
      "discriminant": {
        "type": "u8",
        "value": 28
      }
    },
    {
      "name": "WriteCollectionExternalPluginAdapterDataV1",
      "accounts": [
        {
          "name": "collection",
          "isMut": true,
          "isSigner": false,
          "docs": [
            "The address of the asset"
          ]
        },
        {
          "name": "payer",
          "isMut": true,
          "isSigner": true,
          "docs": [
            "The account paying for the storage fees"
          ]
        },
        {
          "name": "authority",
          "isMut": false,
          "isSigner": true,
          "isOptional": true,
          "docs": [
            "The Data Authority of the External Plugin Adapter"
          ]
        },
        {
          "name": "buffer",
          "isMut": false,
          "isSigner": false,
          "isOptional": true,
          "docs": [
            "The buffer to write to the external plugin"
          ]
        },
        {
          "name": "systemProgram",
          "isMut": false,
          "isSigner": false,
          "docs": [
            "The system program"
          ]
        },
        {
          "name": "logWrapper",
          "isMut": false,
          "isSigner": false,
          "isOptional": true,
          "docs": [
            "The SPL Noop Program"
          ]
        }
      ],
      "args": [
        {
          "name": "writeCollectionExternalPluginAdapterDataV1Args",
          "type": {
            "defined": "WriteCollectionExternalPluginAdapterDataV1Args"
          }
        }
      ],
      "discriminant": {
        "type": "u8",
        "value": 29
      }
    },
    {
      "name": "UpdateV2",
      "accounts": [
        {
          "name": "asset",
          "isMut": true,
          "isSigner": false,
          "docs": [
            "The address of the asset"
          ]
        },
        {
          "name": "collection",
          "isMut": true,
          "isSigner": false,
          "isOptional": true,
          "docs": [
            "The collection to which the asset belongs"
          ]
        },
        {
          "name": "payer",
          "isMut": true,
          "isSigner": true,
          "docs": [
            "The account paying for the storage fees"
          ]
        },
        {
          "name": "authority",
          "isMut": false,
          "isSigner": true,
          "isOptional": true,
          "docs": [
            "The update authority or update authority delegate of the asset"
          ]
        },
        {
          "name": "newCollection",
          "isMut": true,
          "isSigner": false,
          "isOptional": true,
          "docs": [
            "A new collection to which to move the asset"
          ]
        },
        {
          "name": "systemProgram",
          "isMut": false,
          "isSigner": false,
          "docs": [
            "The system program"
          ]
        },
        {
          "name": "logWrapper",
          "isMut": false,
          "isSigner": false,
          "isOptional": true,
          "docs": [
            "The SPL Noop Program"
          ]
        }
      ],
      "args": [
        {
          "name": "updateV2Args",
          "type": {
            "defined": "UpdateV2Args"
          }
        }
      ],
      "discriminant": {
        "type": "u8",
        "value": 30
      }
    }
  ],
  "accounts": [
    {
      "name": "PluginHeaderV1",
      "type": {
        "kind": "struct",
        "fields": [
          {
            "name": "key",
            "type": {
              "defined": "Key"
            }
          },
          {
            "name": "pluginRegistryOffset",
            "type": "u64"
          }
        ]
      }
    },
    {
      "name": "PluginRegistryV1",
      "type": {
        "kind": "struct",
        "fields": [
          {
            "name": "key",
            "type": {
              "defined": "Key"
            }
          },
          {
            "name": "registry",
            "type": {
              "vec": {
                "defined": "RegistryRecord"
              }
            }
          },
          {
            "name": "externalRegistry",
            "type": {
              "vec": {
                "defined": "ExternalRegistryRecord"
              }
            }
          }
        ]
      }
    },
    {
      "name": "AssetV1",
      "type": {
        "kind": "struct",
        "fields": [
          {
            "name": "key",
            "type": {
              "defined": "Key"
            }
          },
          {
            "name": "owner",
            "type": "publicKey"
          },
          {
            "name": "updateAuthority",
            "type": {
              "defined": "UpdateAuthority"
            }
          },
          {
            "name": "name",
            "type": "string"
          },
          {
            "name": "uri",
            "type": "string"
          },
          {
            "name": "seq",
            "type": {
              "option": "u64"
            }
          }
        ]
      }
    },
    {
      "name": "CollectionV1",
      "type": {
        "kind": "struct",
        "fields": [
          {
            "name": "key",
            "type": {
              "defined": "Key"
            }
          },
          {
            "name": "updateAuthority",
            "type": "publicKey"
          },
          {
            "name": "name",
            "type": "string"
          },
          {
            "name": "uri",
            "type": "string"
          },
          {
            "name": "numMinted",
            "type": "u32"
          },
          {
            "name": "currentSize",
            "type": "u32"
          }
        ]
      }
    },
    {
      "name": "HashedAssetV1",
      "type": {
        "kind": "struct",
        "fields": [
          {
            "name": "key",
            "type": {
              "defined": "Key"
            }
          },
          {
            "name": "hash",
            "type": {
              "array": [
                "u8",
                32
              ]
            }
          }
        ]
      }
    }
  ],
  "types": [
    {
      "name": "PluginAuthorityPair",
      "type": {
        "kind": "struct",
        "fields": [
          {
            "name": "plugin",
            "type": {
              "defined": "Plugin"
            }
          },
          {
            "name": "authority",
            "type": {
              "option": {
                "defined": "Authority"
              }
            }
          }
        ]
      }
    },
    {
      "name": "AddBlocker",
      "type": {
        "kind": "struct",
        "fields": []
      }
    },
    {
      "name": "AppData",
      "type": {
        "kind": "struct",
        "fields": [
          {
            "name": "dataAuthority",
            "type": {
              "defined": "Authority"
            }
          },
          {
            "name": "schema",
            "type": {
              "defined": "ExternalPluginAdapterSchema"
            }
          }
        ]
      }
    },
    {
      "name": "AppDataInitInfo",
      "type": {
        "kind": "struct",
        "fields": [
          {
            "name": "dataAuthority",
            "type": {
              "defined": "Authority"
            }
          },
          {
            "name": "initPluginAuthority",
            "type": {
              "option": {
                "defined": "Authority"
              }
            }
          },
          {
            "name": "schema",
            "type": {
              "option": {
                "defined": "ExternalPluginAdapterSchema"
              }
            }
          }
        ]
      }
    },
    {
      "name": "AppDataUpdateInfo",
      "type": {
        "kind": "struct",
        "fields": [
          {
            "name": "schema",
            "type": {
              "option": {
                "defined": "ExternalPluginAdapterSchema"
              }
            }
          }
        ]
      }
    },
    {
      "name": "Attribute",
      "type": {
        "kind": "struct",
        "fields": [
          {
            "name": "key",
            "type": "string"
          },
          {
            "name": "value",
            "type": "string"
          }
        ]
      }
    },
    {
      "name": "Attributes",
      "type": {
        "kind": "struct",
        "fields": [
          {
            "name": "attributeList",
            "type": {
              "vec": {
                "defined": "Attribute"
              }
            }
          }
        ]
      }
    },
    {
      "name": "AutographSignature",
      "type": {
        "kind": "struct",
        "fields": [
          {
            "name": "address",
            "type": "publicKey"
          },
          {
            "name": "message",
            "type": "string"
          }
        ]
      }
    },
    {
      "name": "Autograph",
      "type": {
        "kind": "struct",
        "fields": [
          {
            "name": "signatures",
            "type": {
              "vec": {
                "defined": "AutographSignature"
              }
            }
          }
        ]
      }
    },
    {
      "name": "BurnDelegate",
      "type": {
        "kind": "struct",
        "fields": []
      }
    },
    {
      "name": "DataSection",
      "type": {
        "kind": "struct",
        "fields": [
          {
            "name": "parentKey",
            "type": {
              "defined": "LinkedDataKey"
            }
          },
          {
            "name": "schema",
            "type": {
              "defined": "ExternalPluginAdapterSchema"
            }
          }
        ]
      }
    },
    {
      "name": "DataSectionInitInfo",
      "type": {
        "kind": "struct",
        "fields": [
          {
            "name": "parentKey",
            "type": {
              "defined": "LinkedDataKey"
            }
          },
          {
            "name": "schema",
            "type": {
              "defined": "ExternalPluginAdapterSchema"
            }
          }
        ]
      }
    },
    {
      "name": "DataSectionUpdateInfo",
      "type": {
        "kind": "struct",
        "fields": []
      }
    },
    {
      "name": "Edition",
      "type": {
        "kind": "struct",
        "fields": [
          {
            "name": "number",
            "type": "u32"
          }
        ]
      }
    },
    {
      "name": "FreezeDelegate",
      "type": {
        "kind": "struct",
        "fields": [
          {
            "name": "frozen",
            "type": "bool"
          }
        ]
      }
    },
    {
      "name": "ImmutableMetadata",
      "type": {
        "kind": "struct",
        "fields": []
      }
    },
    {
      "name": "ExternalCheckResult",
      "type": {
        "kind": "struct",
        "fields": [
          {
            "name": "flags",
            "type": "u32"
          }
        ]
      }
    },
    {
      "name": "LifecycleHook",
      "type": {
        "kind": "struct",
        "fields": [
          {
            "name": "hookedProgram",
            "type": "publicKey"
          },
          {
            "name": "extraAccounts",
            "type": {
              "option": {
                "vec": {
                  "defined": "ExtraAccount"
                }
              }
            }
          },
          {
            "name": "dataAuthority",
            "type": {
              "option": {
                "defined": "Authority"
              }
            }
          },
          {
            "name": "schema",
            "type": {
              "defined": "ExternalPluginAdapterSchema"
            }
          }
        ]
      }
    },
    {
      "name": "LifecycleHookInitInfo",
      "type": {
        "kind": "struct",
        "fields": [
          {
            "name": "hookedProgram",
            "type": "publicKey"
          },
          {
            "name": "initPluginAuthority",
            "type": {
              "option": {
                "defined": "Authority"
              }
            }
          },
          {
            "name": "lifecycleChecks",
            "type": {
              "vec": {
                "tuple": [
                  {
                    "defined": "HookableLifecycleEvent"
                  },
                  {
                    "defined": "ExternalCheckResult"
                  }
                ]
              }
            }
          },
          {
            "name": "extraAccounts",
            "type": {
              "option": {
                "vec": {
                  "defined": "ExtraAccount"
                }
              }
            }
          },
          {
            "name": "dataAuthority",
            "type": {
              "option": {
                "defined": "Authority"
              }
            }
          },
          {
            "name": "schema",
            "type": {
              "option": {
                "defined": "ExternalPluginAdapterSchema"
              }
            }
          }
        ]
      }
    },
    {
      "name": "LifecycleHookUpdateInfo",
      "type": {
        "kind": "struct",
        "fields": [
          {
            "name": "lifecycleChecks",
            "type": {
              "option": {
                "vec": {
                  "tuple": [
                    {
                      "defined": "HookableLifecycleEvent"
                    },
                    {
                      "defined": "ExternalCheckResult"
                    }
                  ]
                }
              }
            }
          },
          {
            "name": "extraAccounts",
            "type": {
              "option": {
                "vec": {
                  "defined": "ExtraAccount"
                }
              }
            }
          },
          {
            "name": "schema",
            "type": {
              "option": {
                "defined": "ExternalPluginAdapterSchema"
              }
            }
          }
        ]
      }
    },
    {
      "name": "LinkedAppData",
      "type": {
        "kind": "struct",
        "fields": [
          {
            "name": "dataAuthority",
            "type": {
              "defined": "Authority"
            }
          },
          {
            "name": "schema",
            "type": {
              "defined": "ExternalPluginAdapterSchema"
            }
          }
        ]
      }
    },
    {
      "name": "LinkedAppDataInitInfo",
      "type": {
        "kind": "struct",
        "fields": [
          {
            "name": "dataAuthority",
            "type": {
              "defined": "Authority"
            }
          },
          {
            "name": "initPluginAuthority",
            "type": {
              "option": {
                "defined": "Authority"
              }
            }
          },
          {
            "name": "schema",
            "type": {
              "option": {
                "defined": "ExternalPluginAdapterSchema"
              }
            }
          }
        ]
      }
    },
    {
      "name": "LinkedAppDataUpdateInfo",
      "type": {
        "kind": "struct",
        "fields": [
          {
            "name": "schema",
            "type": {
              "option": {
                "defined": "ExternalPluginAdapterSchema"
              }
            }
          }
        ]
      }
    },
    {
      "name": "LinkedLifecycleHook",
      "type": {
        "kind": "struct",
        "fields": [
          {
            "name": "hookedProgram",
            "type": "publicKey"
          },
          {
            "name": "extraAccounts",
            "type": {
              "option": {
                "vec": {
                  "defined": "ExtraAccount"
                }
              }
            }
          },
          {
            "name": "dataAuthority",
            "type": {
              "option": {
                "defined": "Authority"
              }
            }
          },
          {
            "name": "schema",
            "type": {
              "defined": "ExternalPluginAdapterSchema"
            }
          }
        ]
      }
    },
    {
      "name": "LinkedLifecycleHookInitInfo",
      "type": {
        "kind": "struct",
        "fields": [
          {
            "name": "hookedProgram",
            "type": "publicKey"
          },
          {
            "name": "initPluginAuthority",
            "type": {
              "option": {
                "defined": "Authority"
              }
            }
          },
          {
            "name": "lifecycleChecks",
            "type": {
              "vec": {
                "tuple": [
                  {
                    "defined": "HookableLifecycleEvent"
                  },
                  {
                    "defined": "ExternalCheckResult"
                  }
                ]
              }
            }
          },
          {
            "name": "extraAccounts",
            "type": {
              "option": {
                "vec": {
                  "defined": "ExtraAccount"
                }
              }
            }
          },
          {
            "name": "dataAuthority",
            "type": {
              "option": {
                "defined": "Authority"
              }
            }
          },
          {
            "name": "schema",
            "type": {
              "option": {
                "defined": "ExternalPluginAdapterSchema"
              }
            }
          }
        ]
      }
    },
    {
      "name": "LinkedLifecycleHookUpdateInfo",
      "type": {
        "kind": "struct",
        "fields": [
          {
            "name": "lifecycleChecks",
            "type": {
              "option": {
                "vec": {
                  "tuple": [
                    {
                      "defined": "HookableLifecycleEvent"
                    },
                    {
                      "defined": "ExternalCheckResult"
                    }
                  ]
                }
              }
            }
          },
          {
            "name": "extraAccounts",
            "type": {
              "option": {
                "vec": {
                  "defined": "ExtraAccount"
                }
              }
            }
          },
          {
            "name": "schema",
            "type": {
              "option": {
                "defined": "ExternalPluginAdapterSchema"
              }
            }
          }
        ]
      }
    },
    {
      "name": "MasterEdition",
      "type": {
        "kind": "struct",
        "fields": [
          {
            "name": "maxSupply",
            "type": {
              "option": "u32"
            }
          },
          {
            "name": "name",
            "type": {
              "option": "string"
            }
          },
          {
            "name": "uri",
            "type": {
              "option": "string"
            }
          }
        ]
      }
    },
    {
      "name": "Oracle",
      "type": {
        "kind": "struct",
        "fields": [
          {
            "name": "baseAddress",
            "type": "publicKey"
          },
          {
            "name": "baseAddressConfig",
            "type": {
              "option": {
                "defined": "ExtraAccount"
              }
            }
          },
          {
            "name": "resultsOffset",
            "type": {
              "defined": "ValidationResultsOffset"
            }
          }
        ]
      }
    },
    {
      "name": "OracleInitInfo",
      "type": {
        "kind": "struct",
        "fields": [
          {
            "name": "baseAddress",
            "type": "publicKey"
          },
          {
            "name": "initPluginAuthority",
            "type": {
              "option": {
                "defined": "Authority"
              }
            }
          },
          {
            "name": "lifecycleChecks",
            "type": {
              "vec": {
                "tuple": [
                  {
                    "defined": "HookableLifecycleEvent"
                  },
                  {
                    "defined": "ExternalCheckResult"
                  }
                ]
              }
            }
          },
          {
            "name": "baseAddressConfig",
            "type": {
              "option": {
                "defined": "ExtraAccount"
              }
            }
          },
          {
            "name": "resultsOffset",
            "type": {
              "option": {
                "defined": "ValidationResultsOffset"
              }
            }
          }
        ]
      }
    },
    {
      "name": "OracleUpdateInfo",
      "type": {
        "kind": "struct",
        "fields": [
          {
            "name": "lifecycleChecks",
            "type": {
              "option": {
                "vec": {
                  "tuple": [
                    {
                      "defined": "HookableLifecycleEvent"
                    },
                    {
                      "defined": "ExternalCheckResult"
                    }
                  ]
                }
              }
            }
          },
          {
            "name": "baseAddressConfig",
            "type": {
              "option": {
                "defined": "ExtraAccount"
              }
            }
          },
          {
            "name": "resultsOffset",
            "type": {
              "option": {
                "defined": "ValidationResultsOffset"
              }
            }
          }
        ]
      }
    },
    {
      "name": "PermanentBurnDelegate",
      "type": {
        "kind": "struct",
        "fields": []
      }
    },
    {
      "name": "PermanentFreezeDelegate",
      "type": {
        "kind": "struct",
        "fields": [
          {
            "name": "frozen",
            "type": "bool"
          }
        ]
      }
    },
    {
      "name": "PermanentTransferDelegate",
      "type": {
        "kind": "struct",
        "fields": []
      }
    },
    {
      "name": "RegistryRecord",
      "type": {
        "kind": "struct",
        "fields": [
          {
            "name": "pluginType",
            "type": {
              "defined": "PluginType"
            }
          },
          {
            "name": "authority",
            "type": {
              "defined": "Authority"
            }
          },
          {
            "name": "offset",
            "type": "u64"
          }
        ]
      }
    },
    {
      "name": "ExternalRegistryRecord",
      "type": {
        "kind": "struct",
        "fields": [
          {
            "name": "pluginType",
            "type": {
              "defined": "ExternalPluginAdapterType"
            }
          },
          {
            "name": "authority",
            "type": {
              "defined": "Authority"
            }
          },
          {
            "name": "lifecycleChecks",
            "type": {
              "option": {
                "vec": {
                  "tuple": [
                    {
                      "defined": "HookableLifecycleEvent"
                    },
                    {
                      "defined": "ExternalCheckResult"
                    }
                  ]
                }
              }
            }
          },
          {
            "name": "offset",
            "type": "u64"
          },
          {
            "name": "dataOffset",
            "type": {
              "option": "u64"
            }
          },
          {
            "name": "dataLen",
            "type": {
              "option": "u64"
            }
          }
        ]
      }
    },
    {
      "name": "Creator",
      "type": {
        "kind": "struct",
        "fields": [
          {
            "name": "address",
            "type": "publicKey"
          },
          {
            "name": "percentage",
            "type": "u8"
          }
        ]
      }
    },
    {
      "name": "Royalties",
      "type": {
        "kind": "struct",
        "fields": [
          {
            "name": "basisPoints",
            "type": "u16"
          },
          {
            "name": "creators",
            "type": {
              "vec": {
                "defined": "Creator"
              }
            }
          },
          {
            "name": "ruleSet",
            "type": {
              "defined": "RuleSet"
            }
          }
        ]
      }
    },
    {
      "name": "TransferDelegate",
      "type": {
        "kind": "struct",
        "fields": []
      }
    },
    {
      "name": "UpdateDelegate",
      "type": {
        "kind": "struct",
        "fields": [
          {
            "name": "additionalDelegates",
            "type": {
              "vec": "publicKey"
            }
          }
        ]
      }
    },
    {
      "name": "VerifiedCreatorsSignature",
      "type": {
        "kind": "struct",
        "fields": [
          {
            "name": "address",
            "type": "publicKey"
          },
          {
            "name": "verified",
            "type": "bool"
          }
        ]
      }
    },
    {
      "name": "VerifiedCreators",
      "type": {
        "kind": "struct",
        "fields": [
          {
            "name": "signatures",
            "type": {
              "vec": {
                "defined": "VerifiedCreatorsSignature"
              }
            }
          }
        ]
      }
    },
    {
      "name": "AddExternalPluginAdapterV1Args",
      "type": {
        "kind": "struct",
        "fields": [
          {
            "name": "initInfo",
            "type": {
              "defined": "ExternalPluginAdapterInitInfo"
            }
          }
        ]
      }
    },
    {
      "name": "AddCollectionExternalPluginAdapterV1Args",
      "type": {
        "kind": "struct",
        "fields": [
          {
            "name": "initInfo",
            "type": {
              "defined": "ExternalPluginAdapterInitInfo"
            }
          }
        ]
      }
    },
    {
      "name": "AddPluginV1Args",
      "type": {
        "kind": "struct",
        "fields": [
          {
            "name": "plugin",
            "type": {
              "defined": "Plugin"
            }
          },
          {
            "name": "initAuthority",
            "type": {
              "option": {
                "defined": "Authority"
              }
            }
          }
        ]
      }
    },
    {
      "name": "AddCollectionPluginV1Args",
      "type": {
        "kind": "struct",
        "fields": [
          {
            "name": "plugin",
            "type": {
              "defined": "Plugin"
            }
          },
          {
            "name": "initAuthority",
            "type": {
              "option": {
                "defined": "Authority"
              }
            }
          }
        ]
      }
    },
    {
      "name": "ApprovePluginAuthorityV1Args",
      "type": {
        "kind": "struct",
        "fields": [
          {
            "name": "pluginType",
            "type": {
              "defined": "PluginType"
            }
          },
          {
            "name": "newAuthority",
            "type": {
              "defined": "Authority"
            }
          }
        ]
      }
    },
    {
      "name": "ApproveCollectionPluginAuthorityV1Args",
      "type": {
        "kind": "struct",
        "fields": [
          {
            "name": "pluginType",
            "type": {
              "defined": "PluginType"
            }
          },
          {
            "name": "newAuthority",
            "type": {
              "defined": "Authority"
            }
          }
        ]
      }
    },
    {
      "name": "BurnV1Args",
      "type": {
        "kind": "struct",
        "fields": [
          {
            "name": "compressionProof",
            "type": {
              "option": {
                "defined": "CompressionProof"
              }
            }
          }
        ]
      }
    },
    {
      "name": "BurnCollectionV1Args",
      "type": {
        "kind": "struct",
        "fields": [
          {
            "name": "compressionProof",
            "type": {
              "option": {
                "defined": "CompressionProof"
              }
            }
          }
        ]
      }
    },
    {
      "name": "CompressV1Args",
      "type": {
        "kind": "struct",
        "fields": []
      }
    },
    {
      "name": "CreateV1Args",
      "type": {
        "kind": "struct",
        "fields": [
          {
            "name": "dataState",
            "type": {
              "defined": "DataState"
            }
          },
          {
            "name": "name",
            "type": "string"
          },
          {
            "name": "uri",
            "type": "string"
          },
          {
            "name": "plugins",
            "type": {
              "option": {
                "vec": {
                  "defined": "PluginAuthorityPair"
                }
              }
            }
          }
        ]
      }
    },
    {
      "name": "CreateV2Args",
      "type": {
        "kind": "struct",
        "fields": [
          {
            "name": "dataState",
            "type": {
              "defined": "DataState"
            }
          },
          {
            "name": "name",
            "type": "string"
          },
          {
            "name": "uri",
            "type": "string"
          },
          {
            "name": "plugins",
            "type": {
              "option": {
                "vec": {
                  "defined": "PluginAuthorityPair"
                }
              }
            }
          },
          {
            "name": "externalPluginAdapters",
            "type": {
              "option": {
                "vec": {
                  "defined": "ExternalPluginAdapterInitInfo"
                }
              }
            }
          }
        ]
      }
    },
    {
      "name": "CreateCollectionV1Args",
      "type": {
        "kind": "struct",
        "fields": [
          {
            "name": "name",
            "type": "string"
          },
          {
            "name": "uri",
            "type": "string"
          },
          {
            "name": "plugins",
            "type": {
              "option": {
                "vec": {
                  "defined": "PluginAuthorityPair"
                }
              }
            }
          }
        ]
      }
    },
    {
      "name": "CreateCollectionV2Args",
      "type": {
        "kind": "struct",
        "fields": [
          {
            "name": "name",
            "type": "string"
          },
          {
            "name": "uri",
            "type": "string"
          },
          {
            "name": "plugins",
            "type": {
              "option": {
                "vec": {
                  "defined": "PluginAuthorityPair"
                }
              }
            }
          },
          {
            "name": "externalPluginAdapters",
            "type": {
              "option": {
                "vec": {
                  "defined": "ExternalPluginAdapterInitInfo"
                }
              }
            }
          }
        ]
      }
    },
    {
      "name": "DecompressV1Args",
      "type": {
        "kind": "struct",
        "fields": [
          {
            "name": "compressionProof",
            "type": {
              "defined": "CompressionProof"
            }
          }
        ]
      }
    },
    {
      "name": "RemoveExternalPluginAdapterV1Args",
      "type": {
        "kind": "struct",
        "fields": [
          {
            "name": "key",
            "type": {
              "defined": "ExternalPluginAdapterKey"
            }
          }
        ]
      }
    },
    {
      "name": "RemoveCollectionExternalPluginAdapterV1Args",
      "type": {
        "kind": "struct",
        "fields": [
          {
            "name": "key",
            "type": {
              "defined": "ExternalPluginAdapterKey"
            }
          }
        ]
      }
    },
    {
      "name": "RemovePluginV1Args",
      "type": {
        "kind": "struct",
        "fields": [
          {
            "name": "pluginType",
            "type": {
              "defined": "PluginType"
            }
          }
        ]
      }
    },
    {
      "name": "RemoveCollectionPluginV1Args",
      "type": {
        "kind": "struct",
        "fields": [
          {
            "name": "pluginType",
            "type": {
              "defined": "PluginType"
            }
          }
        ]
      }
    },
    {
      "name": "RevokePluginAuthorityV1Args",
      "type": {
        "kind": "struct",
        "fields": [
          {
            "name": "pluginType",
            "type": {
              "defined": "PluginType"
            }
          }
        ]
      }
    },
    {
      "name": "RevokeCollectionPluginAuthorityV1Args",
      "type": {
        "kind": "struct",
        "fields": [
          {
            "name": "pluginType",
            "type": {
              "defined": "PluginType"
            }
          }
        ]
      }
    },
    {
      "name": "TransferV1Args",
      "type": {
        "kind": "struct",
        "fields": [
          {
            "name": "compressionProof",
            "type": {
              "option": {
                "defined": "CompressionProof"
              }
            }
          }
        ]
      }
    },
    {
      "name": "UpdateV1Args",
      "type": {
        "kind": "struct",
        "fields": [
          {
            "name": "newName",
            "type": {
              "option": "string"
            }
          },
          {
            "name": "newUri",
            "type": {
              "option": "string"
            }
          },
          {
            "name": "newUpdateAuthority",
            "type": {
              "option": {
                "defined": "UpdateAuthority"
              }
            }
          }
        ]
      }
    },
    {
      "name": "UpdateV2Args",
      "type": {
        "kind": "struct",
        "fields": [
          {
            "name": "newName",
            "type": {
              "option": "string"
            }
          },
          {
            "name": "newUri",
            "type": {
              "option": "string"
            }
          },
          {
            "name": "newUpdateAuthority",
            "type": {
              "option": {
                "defined": "UpdateAuthority"
              }
            }
          }
        ]
      }
    },
    {
      "name": "UpdateCollectionV1Args",
      "type": {
        "kind": "struct",
        "fields": [
          {
            "name": "newName",
            "type": {
              "option": "string"
            }
          },
          {
            "name": "newUri",
            "type": {
              "option": "string"
            }
          }
        ]
      }
    },
    {
      "name": "UpdateExternalPluginAdapterV1Args",
      "type": {
        "kind": "struct",
        "fields": [
          {
            "name": "key",
            "type": {
              "defined": "ExternalPluginAdapterKey"
            }
          },
          {
            "name": "updateInfo",
            "type": {
              "defined": "ExternalPluginAdapterUpdateInfo"
            }
          }
        ]
      }
    },
    {
      "name": "UpdateCollectionExternalPluginAdapterV1Args",
      "type": {
        "kind": "struct",
        "fields": [
          {
            "name": "key",
            "type": {
              "defined": "ExternalPluginAdapterKey"
            }
          },
          {
            "name": "updateInfo",
            "type": {
              "defined": "ExternalPluginAdapterUpdateInfo"
            }
          }
        ]
      }
    },
    {
      "name": "UpdatePluginV1Args",
      "type": {
        "kind": "struct",
        "fields": [
          {
            "name": "plugin",
            "type": {
              "defined": "Plugin"
            }
          }
        ]
      }
    },
    {
      "name": "UpdateCollectionPluginV1Args",
      "type": {
        "kind": "struct",
        "fields": [
          {
            "name": "plugin",
            "type": {
              "defined": "Plugin"
            }
          }
        ]
      }
    },
    {
      "name": "WriteExternalPluginAdapterDataV1Args",
      "type": {
        "kind": "struct",
        "fields": [
          {
            "name": "key",
            "type": {
              "defined": "ExternalPluginAdapterKey"
            }
          },
          {
            "name": "data",
            "type": {
              "option": "bytes"
            }
          }
        ]
      }
    },
    {
      "name": "WriteCollectionExternalPluginAdapterDataV1Args",
      "type": {
        "kind": "struct",
        "fields": [
          {
            "name": "key",
            "type": {
              "defined": "ExternalPluginAdapterKey"
            }
          },
          {
            "name": "data",
            "type": {
              "option": "bytes"
            }
          }
        ]
      }
    },
    {
      "name": "CompressionProof",
      "type": {
        "kind": "struct",
        "fields": [
          {
            "name": "owner",
            "type": "publicKey"
          },
          {
            "name": "updateAuthority",
            "type": {
              "defined": "UpdateAuthority"
            }
          },
          {
            "name": "name",
            "type": "string"
          },
          {
            "name": "uri",
            "type": "string"
          },
          {
            "name": "seq",
            "type": "u64"
          },
          {
            "name": "plugins",
            "type": {
              "vec": {
                "defined": "HashablePluginSchema"
              }
            }
          }
        ]
      }
    },
    {
      "name": "HashablePluginSchema",
      "type": {
        "kind": "struct",
        "fields": [
          {
            "name": "index",
            "type": "u64"
          },
          {
            "name": "authority",
            "type": {
              "defined": "Authority"
            }
          },
          {
            "name": "plugin",
            "type": {
              "defined": "Plugin"
            }
          }
        ]
      }
    },
    {
      "name": "HashedAssetSchema",
      "type": {
        "kind": "struct",
        "fields": [
          {
            "name": "assetHash",
            "type": {
              "array": [
                "u8",
                32
              ]
            }
          },
          {
            "name": "pluginHashes",
            "type": {
              "vec": {
                "array": [
                  "u8",
                  32
                ]
              }
            }
          }
        ]
      }
    },
    {
      "name": "Plugin",
      "type": {
        "kind": "enum",
        "variants": [
          {
            "name": "Royalties",
            "fields": [
              {
                "defined": "Royalties"
              }
            ]
          },
          {
            "name": "FreezeDelegate",
            "fields": [
              {
                "defined": "FreezeDelegate"
              }
            ]
          },
          {
            "name": "BurnDelegate",
            "fields": [
              {
                "defined": "BurnDelegate"
              }
            ]
          },
          {
            "name": "TransferDelegate",
            "fields": [
              {
                "defined": "TransferDelegate"
              }
            ]
          },
          {
            "name": "UpdateDelegate",
            "fields": [
              {
                "defined": "UpdateDelegate"
              }
            ]
          },
          {
            "name": "PermanentFreezeDelegate",
            "fields": [
              {
                "defined": "PermanentFreezeDelegate"
              }
            ]
          },
          {
            "name": "Attributes",
            "fields": [
              {
                "defined": "Attributes"
              }
            ]
          },
          {
            "name": "PermanentTransferDelegate",
            "fields": [
              {
                "defined": "PermanentTransferDelegate"
              }
            ]
          },
          {
            "name": "PermanentBurnDelegate",
            "fields": [
              {
                "defined": "PermanentBurnDelegate"
              }
            ]
          },
          {
            "name": "Edition",
            "fields": [
              {
                "defined": "Edition"
              }
            ]
          },
          {
            "name": "MasterEdition",
            "fields": [
              {
                "defined": "MasterEdition"
              }
            ]
          },
          {
            "name": "AddBlocker",
            "fields": [
              {
                "defined": "AddBlocker"
              }
            ]
          },
          {
            "name": "ImmutableMetadata",
            "fields": [
              {
                "defined": "ImmutableMetadata"
              }
            ]
          },
          {
            "name": "VerifiedCreators",
            "fields": [
              {
                "defined": "VerifiedCreators"
              }
            ]
          },
          {
            "name": "Autograph",
            "fields": [
              {
                "defined": "Autograph"
              }
            ]
          }
        ]
      }
    },
    {
      "name": "PluginType",
      "type": {
        "kind": "enum",
        "variants": [
          {
            "name": "Royalties"
          },
          {
            "name": "FreezeDelegate"
          },
          {
            "name": "BurnDelegate"
          },
          {
            "name": "TransferDelegate"
          },
          {
            "name": "UpdateDelegate"
          },
          {
            "name": "PermanentFreezeDelegate"
          },
          {
            "name": "Attributes"
          },
          {
            "name": "PermanentTransferDelegate"
          },
          {
            "name": "PermanentBurnDelegate"
          },
          {
            "name": "Edition"
          },
          {
            "name": "MasterEdition"
          },
          {
            "name": "AddBlocker"
          },
          {
            "name": "ImmutableMetadata"
          },
          {
            "name": "VerifiedCreators"
          },
          {
            "name": "Autograph"
          }
        ]
      }
    },
    {
      "name": "ExternalPluginAdapterType",
      "type": {
        "kind": "enum",
        "variants": [
          {
            "name": "LifecycleHook"
          },
          {
            "name": "Oracle"
          },
          {
            "name": "AppData"
          },
          {
            "name": "LinkedLifecycleHook"
          },
          {
            "name": "LinkedAppData"
          },
          {
            "name": "DataSection"
          }
        ]
      }
    },
    {
      "name": "ExternalPluginAdapter",
      "type": {
        "kind": "enum",
        "variants": [
          {
            "name": "LifecycleHook",
            "fields": [
              {
                "defined": "LifecycleHook"
              }
            ]
          },
          {
            "name": "Oracle",
            "fields": [
              {
                "defined": "Oracle"
              }
            ]
          },
          {
            "name": "AppData",
            "fields": [
              {
                "defined": "AppData"
              }
            ]
          },
          {
            "name": "LinkedLifecycleHook",
            "fields": [
              {
                "defined": "LinkedLifecycleHook"
              }
            ]
          },
          {
            "name": "LinkedAppData",
            "fields": [
              {
                "defined": "LinkedAppData"
              }
            ]
          },
          {
            "name": "DataSection",
            "fields": [
              {
                "defined": "DataSection"
              }
            ]
          }
        ]
      }
    },
    {
      "name": "HookableLifecycleEvent",
      "type": {
        "kind": "enum",
        "variants": [
          {
            "name": "Create"
          },
          {
            "name": "Transfer"
          },
          {
            "name": "Burn"
          },
          {
            "name": "Update"
          }
        ]
      }
    },
    {
      "name": "ExtraAccount",
      "type": {
        "kind": "enum",
        "variants": [
          {
            "name": "PreconfiguredProgram",
            "fields": [
              {
                "name": "is_signer",
                "type": "bool"
              },
              {
                "name": "is_writable",
                "type": "bool"
              }
            ]
          },
          {
            "name": "PreconfiguredCollection",
            "fields": [
              {
                "name": "is_signer",
                "type": "bool"
              },
              {
                "name": "is_writable",
                "type": "bool"
              }
            ]
          },
          {
            "name": "PreconfiguredOwner",
            "fields": [
              {
                "name": "is_signer",
                "type": "bool"
              },
              {
                "name": "is_writable",
                "type": "bool"
              }
            ]
          },
          {
            "name": "PreconfiguredRecipient",
            "fields": [
              {
                "name": "is_signer",
                "type": "bool"
              },
              {
                "name": "is_writable",
                "type": "bool"
              }
            ]
          },
          {
            "name": "PreconfiguredAsset",
            "fields": [
              {
                "name": "is_signer",
                "type": "bool"
              },
              {
                "name": "is_writable",
                "type": "bool"
              }
            ]
          },
          {
            "name": "CustomPda",
            "fields": [
              {
                "name": "seeds",
                "type": {
                  "vec": {
                    "defined": "Seed"
                  }
                }
              },
              {
                "name": "custom_program_id",
                "type": {
                  "option": "publicKey"
                }
              },
              {
                "name": "is_signer",
                "type": "bool"
              },
              {
                "name": "is_writable",
                "type": "bool"
              }
            ]
          },
          {
            "name": "Address",
            "fields": [
              {
                "name": "address",
                "type": "publicKey"
              },
              {
                "name": "is_signer",
                "type": "bool"
              },
              {
                "name": "is_writable",
                "type": "bool"
              }
            ]
          }
        ]
      }
    },
    {
      "name": "Seed",
      "type": {
        "kind": "enum",
        "variants": [
          {
            "name": "Collection"
          },
          {
            "name": "Owner"
          },
          {
            "name": "Recipient"
          },
          {
            "name": "Asset"
          },
          {
            "name": "Address",
            "fields": [
              "publicKey"
            ]
          },
          {
            "name": "Bytes",
            "fields": [
              "bytes"
            ]
          }
        ]
      }
    },
    {
      "name": "ExternalPluginAdapterSchema",
      "type": {
        "kind": "enum",
        "variants": [
          {
            "name": "Binary"
          },
          {
            "name": "Json"
          },
          {
            "name": "MsgPack"
          }
        ]
      }
    },
    {
      "name": "ExternalPluginAdapterInitInfo",
      "type": {
        "kind": "enum",
        "variants": [
          {
            "name": "LifecycleHook",
            "fields": [
              {
                "defined": "LifecycleHookInitInfo"
              }
            ]
          },
          {
            "name": "Oracle",
            "fields": [
              {
                "defined": "OracleInitInfo"
              }
            ]
          },
          {
            "name": "AppData",
            "fields": [
              {
                "defined": "AppDataInitInfo"
              }
            ]
          },
          {
            "name": "LinkedLifecycleHook",
            "fields": [
              {
                "defined": "LinkedLifecycleHookInitInfo"
              }
            ]
          },
          {
            "name": "LinkedAppData",
            "fields": [
              {
                "defined": "LinkedAppDataInitInfo"
              }
            ]
          },
          {
            "name": "DataSection",
            "fields": [
              {
                "defined": "DataSectionInitInfo"
              }
            ]
          }
        ]
      }
    },
    {
      "name": "ExternalPluginAdapterUpdateInfo",
      "type": {
        "kind": "enum",
        "variants": [
          {
            "name": "LifecycleHook",
            "fields": [
              {
                "defined": "LifecycleHookUpdateInfo"
              }
            ]
          },
          {
            "name": "Oracle",
            "fields": [
              {
                "defined": "OracleUpdateInfo"
              }
            ]
          },
          {
            "name": "AppData",
            "fields": [
              {
                "defined": "AppDataUpdateInfo"
              }
            ]
          },
          {
            "name": "LinkedLifecycleHook",
            "fields": [
              {
                "defined": "LinkedLifecycleHookUpdateInfo"
              }
            ]
          },
          {
            "name": "LinkedAppData",
            "fields": [
              {
                "defined": "LinkedAppDataUpdateInfo"
              }
            ]
          }
        ]
      }
    },
    {
      "name": "ExternalPluginAdapterKey",
      "type": {
        "kind": "enum",
        "variants": [
          {
            "name": "LifecycleHook",
            "fields": [
              "publicKey"
            ]
          },
          {
            "name": "Oracle",
            "fields": [
              "publicKey"
            ]
          },
          {
            "name": "AppData",
            "fields": [
              {
                "defined": "Authority"
              }
            ]
          },
          {
            "name": "LinkedLifecycleHook",
            "fields": [
              "publicKey"
            ]
          },
          {
            "name": "LinkedAppData",
            "fields": [
              {
                "defined": "Authority"
              }
            ]
          },
          {
            "name": "DataSection",
            "fields": [
              {
                "defined": "LinkedDataKey"
              }
            ]
          }
        ]
      }
    },
    {
      "name": "LinkedDataKey",
      "type": {
        "kind": "enum",
        "variants": [
          {
            "name": "LinkedLifecycleHook",
            "fields": [
              "publicKey"
            ]
          },
          {
            "name": "LinkedAppData",
            "fields": [
              {
                "defined": "Authority"
              }
            ]
          }
        ]
      }
    },
    {
      "name": "ValidationResult",
      "type": {
        "kind": "enum",
        "variants": [
          {
            "name": "Approved"
          },
          {
            "name": "Rejected"
          },
          {
            "name": "Pass"
          },
          {
            "name": "ForceApproved"
          }
        ]
      }
    },
    {
      "name": "ExternalValidationResult",
      "type": {
        "kind": "enum",
        "variants": [
          {
            "name": "Approved"
          },
          {
            "name": "Rejected"
          },
          {
            "name": "Pass"
          }
        ]
      }
    },
    {
      "name": "ValidationResultsOffset",
      "type": {
        "kind": "enum",
        "variants": [
          {
            "name": "NoOffset"
          },
          {
            "name": "Anchor"
          },
          {
            "name": "Custom",
            "fields": [
              "u64"
            ]
          }
        ]
      }
    },
    {
      "name": "OracleValidation",
      "type": {
        "kind": "enum",
        "variants": [
          {
            "name": "Uninitialized"
          },
          {
            "name": "V1",
            "fields": [
              {
                "name": "create",
                "type": {
                  "defined": "ExternalValidationResult"
                }
              },
              {
                "name": "transfer",
                "type": {
                  "defined": "ExternalValidationResult"
                }
              },
              {
                "name": "burn",
                "type": {
                  "defined": "ExternalValidationResult"
                }
              },
              {
                "name": "update",
                "type": {
                  "defined": "ExternalValidationResult"
                }
              }
            ]
          }
        ]
      }
    },
    {
      "name": "RuleSet",
      "type": {
        "kind": "enum",
        "variants": [
          {
            "name": "None"
          },
          {
            "name": "ProgramAllowList",
            "fields": [
              {
                "vec": "publicKey"
              }
            ]
          },
          {
            "name": "ProgramDenyList",
            "fields": [
              {
                "vec": "publicKey"
              }
            ]
          }
        ]
      }
    },
    {
      "name": "DataState",
      "type": {
        "kind": "enum",
        "variants": [
          {
            "name": "AccountState"
          },
          {
            "name": "LedgerState"
          }
        ]
      }
    },
    {
      "name": "Authority",
      "type": {
        "kind": "enum",
        "variants": [
          {
            "name": "None"
          },
          {
            "name": "Owner"
          },
          {
            "name": "UpdateAuthority"
          },
          {
            "name": "Address",
            "fields": [
              {
                "name": "address",
                "type": "publicKey"
              }
            ]
          }
        ]
      }
    },
    {
      "name": "Key",
      "type": {
        "kind": "enum",
        "variants": [
          {
            "name": "Uninitialized"
          },
          {
            "name": "AssetV1"
          },
          {
            "name": "HashedAssetV1"
          },
          {
            "name": "PluginHeaderV1"
          },
          {
            "name": "PluginRegistryV1"
          },
          {
            "name": "CollectionV1"
          }
        ]
      }
    },
    {
      "name": "UpdateAuthority",
      "type": {
        "kind": "enum",
        "variants": [
          {
            "name": "None"
          },
          {
            "name": "Address",
            "fields": [
              "publicKey"
            ]
          },
          {
            "name": "Collection",
            "fields": [
              "publicKey"
            ]
          }
        ]
      }
    }
  ],
  "errors": [
    {
      "code": 0,
      "name": "InvalidSystemProgram",
      "msg": "Invalid System Program"
    },
    {
      "code": 1,
      "name": "DeserializationError",
      "msg": "Error deserializing account"
    },
    {
      "code": 2,
      "name": "SerializationError",
      "msg": "Error serializing account"
    },
    {
      "code": 3,
      "name": "PluginsNotInitialized",
      "msg": "Plugins not initialized"
    },
    {
      "code": 4,
      "name": "PluginNotFound",
      "msg": "Plugin not found"
    },
    {
      "code": 5,
      "name": "NumericalOverflow",
      "msg": "Numerical Overflow"
    },
    {
      "code": 6,
      "name": "IncorrectAccount",
      "msg": "Incorrect account"
    },
    {
      "code": 7,
      "name": "IncorrectAssetHash",
      "msg": "Incorrect asset hash"
    },
    {
      "code": 8,
      "name": "InvalidPlugin",
      "msg": "Invalid Plugin"
    },
    {
      "code": 9,
      "name": "InvalidAuthority",
      "msg": "Invalid Authority"
    },
    {
      "code": 10,
      "name": "AssetIsFrozen",
      "msg": "Cannot transfer a frozen asset"
    },
    {
      "code": 11,
      "name": "MissingCompressionProof",
      "msg": "Missing compression proof"
    },
    {
      "code": 12,
      "name": "CannotMigrateMasterWithSupply",
      "msg": "Cannot migrate a master edition used for prints"
    },
    {
      "code": 13,
      "name": "CannotMigratePrints",
      "msg": "Cannot migrate a print edition"
    },
    {
      "code": 14,
      "name": "CannotBurnCollection",
      "msg": "Cannot burn a collection NFT"
    },
    {
      "code": 15,
      "name": "PluginAlreadyExists",
      "msg": "Plugin already exists"
    },
    {
      "code": 16,
      "name": "NumericalOverflowError",
      "msg": "Numerical overflow"
    },
    {
      "code": 17,
      "name": "AlreadyCompressed",
      "msg": "Already compressed account"
    },
    {
      "code": 18,
      "name": "AlreadyDecompressed",
      "msg": "Already decompressed account"
    },
    {
      "code": 19,
      "name": "InvalidCollection",
      "msg": "Invalid Collection passed in"
    },
    {
      "code": 20,
      "name": "MissingUpdateAuthority",
      "msg": "Missing update authority"
    },
    {
      "code": 21,
      "name": "MissingNewOwner",
      "msg": "Missing new owner"
    },
    {
      "code": 22,
      "name": "MissingSystemProgram",
      "msg": "Missing system program"
    },
    {
      "code": 23,
      "name": "NotAvailable",
      "msg": "Feature not available"
    },
    {
      "code": 24,
      "name": "InvalidAsset",
      "msg": "Invalid Asset passed in"
    },
    {
      "code": 25,
      "name": "MissingCollection",
      "msg": "Missing collection"
    },
    {
      "code": 26,
      "name": "NoApprovals",
      "msg": "Neither the asset or any plugins have approved this operation"
    },
    {
      "code": 27,
      "name": "CannotRedelegate",
      "msg": "Plugin Manager cannot redelegate a delegated plugin without revoking first"
    },
    {
      "code": 28,
      "name": "InvalidPluginSetting",
      "msg": "Invalid setting for plugin"
    },
    {
      "code": 29,
      "name": "ConflictingAuthority",
      "msg": "Cannot specify both an update authority and collection on an asset"
    },
    {
      "code": 30,
      "name": "InvalidLogWrapperProgram",
      "msg": "Invalid Log Wrapper Program"
    },
    {
      "code": 31,
      "name": "ExternalPluginAdapterNotFound",
      "msg": "External Plugin Adapter not found"
    },
    {
      "code": 32,
      "name": "ExternalPluginAdapterAlreadyExists",
      "msg": "External Plugin Adapter already exists"
    },
    {
      "code": 33,
      "name": "MissingAsset",
      "msg": "Missing asset needed for extra account PDA derivation"
    },
    {
      "code": 34,
      "name": "MissingExternalPluginAdapterAccount",
      "msg": "Missing account needed for external plugin adapter"
    },
    {
      "code": 35,
      "name": "OracleCanRejectOnly",
      "msg": "Oracle external plugin adapter can only be configured to reject"
    },
    {
      "code": 36,
      "name": "RequiresLifecycleCheck",
      "msg": "External plugin adapter must have at least one lifecycle check"
    },
    {
      "code": 37,
      "name": "DuplicateLifecycleChecks",
      "msg": "Duplicate lifecycle checks were provided for external plugin adapter "
    },
    {
      "code": 38,
      "name": "InvalidOracleAccountData",
      "msg": "Could not read from oracle account"
    },
    {
      "code": 39,
      "name": "UninitializedOracleAccount",
      "msg": "Oracle account is uninitialized"
    },
    {
      "code": 40,
      "name": "MissingSigner",
      "msg": "Missing required signer for operation"
    },
    {
      "code": 41,
      "name": "InvalidPluginOperation",
      "msg": "Invalid plugin operation"
    },
    {
      "code": 42,
<<<<<<< HEAD
      "name": "TwoDataSources",
      "msg": "Two data sources provided, only one is allowed"
    },
    {
      "code": 43,
      "name": "UnsupportedOperation",
      "msg": "External Plugin does not support this operation"
    },
    {
      "code": 44,
      "name": "NoDataSources",
      "msg": "No data sources provided, one is required"
    },
    {
      "code": 45,
      "name": "InvalidPluginAdapterTarget",
      "msg": "This plugin adapter cannot be added to an Asset"
    },
    {
      "code": 46,
      "name": "CannotAddDataSection",
      "msg": "Cannot add a Data Section without a linked external plugin"
=======
      "name": "CollectionMustBeEmpty",
      "msg": "Collection must be empty to be burned"
>>>>>>> 3bb6c9b6
    }
  ],
  "metadata": {
    "origin": "shank",
    "address": "CoREENxT6tW1HoK8ypY1SxRMZTcVPm7R94rH4PZNhX7d",
    "binaryVersion": "0.4.2",
    "libVersion": "0.4.2"
  }
}<|MERGE_RESOLUTION|>--- conflicted
+++ resolved
@@ -4825,33 +4825,33 @@
     },
     {
       "code": 42,
-<<<<<<< HEAD
+      "name": "CollectionMustBeEmpty",
+      "msg": "Collection must be empty to be burned"
+    },
+    {
+      "code": 43,
       "name": "TwoDataSources",
       "msg": "Two data sources provided, only one is allowed"
     },
     {
-      "code": 43,
+      "code": 44,
       "name": "UnsupportedOperation",
       "msg": "External Plugin does not support this operation"
     },
     {
-      "code": 44,
+      "code": 45,
       "name": "NoDataSources",
       "msg": "No data sources provided, one is required"
     },
     {
-      "code": 45,
+      "code": 46,
       "name": "InvalidPluginAdapterTarget",
       "msg": "This plugin adapter cannot be added to an Asset"
     },
     {
-      "code": 46,
+      "code": 47,
       "name": "CannotAddDataSection",
       "msg": "Cannot add a Data Section without a linked external plugin"
-=======
-      "name": "CollectionMustBeEmpty",
-      "msg": "Collection must be empty to be burned"
->>>>>>> 3bb6c9b6
     }
   ],
   "metadata": {
