--- conflicted
+++ resolved
@@ -45,18 +45,15 @@
     fn hash(&self) -> Result<[u8; 32], ProgramError>;
 }
 
-<<<<<<< HEAD
-#[derive(Clone, Copy, BorshSerialize, BorshDeserialize, Debug, PartialEq, Eq)]
-=======
-#[derive(Clone, BorshSerialize, BorshDeserialize, Debug, PartialEq, Eq, FromPrimitive)]
->>>>>>> b6445b98
+#[derive(Clone, Copy, BorshSerialize, BorshDeserialize, Debug, PartialEq, Eq, FromPrimitive)]
 pub enum Key {
     Uninitialized,
     Asset,
     HashedAsset,
     Collection,
     HashedCollection,
-<<<<<<< HEAD
+    PluginHeader,
+    PluginRegistry,
 }
 
 #[repr(C)]
@@ -64,7 +61,4 @@
 pub enum MigrationLevel {
     MigrateOnly,
     MigrateAndBurn,
-=======
-    PluginHeader,
->>>>>>> b6445b98
 }