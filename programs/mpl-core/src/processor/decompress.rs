--- conflicted
+++ resolved
@@ -44,13 +44,8 @@
             let (asset, plugins) = verify_proof(ctx.accounts.asset, &args.compression_proof)?;
 
             let serialized_data = asset.try_to_vec()?;
-<<<<<<< HEAD
-            resize_or_reallocate_account_raw(
+            resize_or_reallocate_account(
                 ctx.accounts.asset,
-=======
-            resize_or_reallocate_account(
-                ctx.accounts.asset_address,
->>>>>>> 716dacf7
                 payer,
                 ctx.accounts.system_program,
                 serialized_data.len(),
