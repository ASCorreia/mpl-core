--- conflicted
+++ resolved
@@ -102,13 +102,8 @@
             let hashed_asset = HashedAsset::new(hashed_asset_schema.hash()?);
             let serialized_data = hashed_asset.try_to_vec()?;
 
-<<<<<<< HEAD
-            resize_or_reallocate_account_raw(
+            resize_or_reallocate_account(
                 ctx.accounts.asset,
-=======
-            resize_or_reallocate_account(
-                ctx.accounts.asset_address,
->>>>>>> 716dacf7
                 payer,
                 ctx.accounts.system_program,
                 serialized_data.len(),
