mod attributes;
mod burn_delegate;
mod data_store;
mod edition;
mod external_plugins;
mod freeze_delegate;
mod lifecycle;
<<<<<<< HEAD
mod lifecycle_hook;
mod oracle;
=======
mod master_edition;
>>>>>>> 82167723
mod permanent_burn_delegate;
mod permanent_freeze_delegate;
mod permanent_transfer_delegate;
mod plugin_header;
mod plugin_registry;
mod royalties;
mod transfer;
mod update_delegate;
mod utils;

pub use attributes::*;
pub use burn_delegate::*;
pub use data_store::*;
pub use edition::*;
pub use external_plugins::*;
pub use freeze_delegate::*;
pub use lifecycle::*;
<<<<<<< HEAD
pub use lifecycle_hook::*;
pub use oracle::*;
=======
pub use master_edition::*;
use num_derive::ToPrimitive;
>>>>>>> 82167723
pub use permanent_burn_delegate::*;
pub use permanent_freeze_delegate::*;
pub use permanent_transfer_delegate::*;
pub use plugin_header::*;
pub use plugin_registry::*;
pub use royalties::*;
pub use transfer::*;
pub use update_delegate::*;
pub use utils::*;

use borsh::{BorshDeserialize, BorshSerialize};
use num_derive::ToPrimitive;
use solana_program::{
    account_info::AccountInfo, entrypoint::ProgramResult, msg, program_error::ProgramError,
};
use strum::EnumCount;

use crate::{
    error::MplCoreError,
    state::{Authority, Compressible, DataBlob},
};

/// Definition of the plugin variants, each containing a link to the plugin struct.
#[repr(C)]
#[derive(Clone, Debug, BorshSerialize, BorshDeserialize, Eq, PartialEq)]
pub enum Plugin {
    /// Royalties plugin.
    Royalties(Royalties),
    /// Freeze Delegate plugin.
    FreezeDelegate(FreezeDelegate),
    /// Burn Delegate plugin.
    BurnDelegate(BurnDelegate),
    /// Transfer Delegate plugin.
    TransferDelegate(TransferDelegate),
    /// Update Delegate plugin.
    UpdateDelegate(UpdateDelegate),
    /// Permanent Freeze Delegate authority which allows the creator to freeze
    PermanentFreezeDelegate(PermanentFreezeDelegate),
    /// Attributes plugin for arbitrary Key-Value pairs.
    Attributes(Attributes),
    /// Permanent Transfer Delegate authority which allows the creator of an asset to become the person who can transfer an Asset
    PermanentTransferDelegate(PermanentTransferDelegate),
    /// Permanent Burn Delegate authority allows the creator of an asset to become the person who can burn an Asset
    PermanentBurnDelegate(PermanentBurnDelegate),
    /// Edition plugin allows creators to add an edition number to the asset
    Edition(Edition),
    /// Master Edition plugin allows creators to specify the max supply and master edition details
    MasterEdition(MasterEdition),
}

impl Plugin {
    /// Get the default authority for a plugin which defines who must allow the plugin to be created.
    pub fn manager(&self) -> Authority {
        PluginType::from(self).manager()
    }

    /// Load and deserialize a plugin from an offset in the account.
    pub fn load(account: &AccountInfo, offset: usize) -> Result<Self, ProgramError> {
        let mut bytes: &[u8] = &(*account.data).borrow()[offset..];
        Self::deserialize(&mut bytes).map_err(|error| {
            msg!("Error: {}", error);
            MplCoreError::DeserializationError.into()
        })
    }

    /// Save and serialize a plugin to an offset in the account.
    pub fn save(&self, account: &AccountInfo, offset: usize) -> ProgramResult {
        borsh::to_writer(&mut account.data.borrow_mut()[offset..], self).map_err(|error| {
            msg!("Error: {}", error);
            MplCoreError::SerializationError.into()
        })
    }
}

impl Compressible for Plugin {}

/// List of first party plugin types.
#[repr(C)]
#[derive(
    Clone,
    Copy,
    Debug,
    BorshSerialize,
    BorshDeserialize,
    Eq,
    PartialEq,
    ToPrimitive,
    EnumCount,
    PartialOrd,
    Ord,
)]
pub enum PluginType {
    /// Royalties plugin.
    Royalties,
    /// Freeze Delegate plugin.
    FreezeDelegate,
    /// Burn Delegate plugin.
    BurnDelegate,
    /// Transfer Delegate plugin.
    TransferDelegate,
    /// Update Delegate plugin.
    UpdateDelegate,
    /// The Permanent Freeze Delegate plugin.
    PermanentFreezeDelegate,
    /// The Attributes plugin.
    Attributes,
    /// The Permanent Transfer Delegate plugin.
    PermanentTransferDelegate,
    /// The Permanent Burn Delegate plugin.
    PermanentBurnDelegate,
    /// The Edition plugin.
    Edition,
    /// The Master Edition plugin.
    MasterEdition,
}

impl DataBlob for PluginType {
    fn get_initial_size() -> usize {
        2
    }

    fn get_size(&self) -> usize {
        2
    }
}

impl From<&Plugin> for PluginType {
    fn from(plugin: &Plugin) -> Self {
        match plugin {
            Plugin::Royalties(_) => PluginType::Royalties,
            Plugin::FreezeDelegate(_) => PluginType::FreezeDelegate,
            Plugin::BurnDelegate(_) => PluginType::BurnDelegate,
            Plugin::TransferDelegate(_) => PluginType::TransferDelegate,
            Plugin::UpdateDelegate(_) => PluginType::UpdateDelegate,
            Plugin::PermanentFreezeDelegate(_) => PluginType::PermanentFreezeDelegate,
            Plugin::Attributes(_) => PluginType::Attributes,
            Plugin::PermanentTransferDelegate(_) => PluginType::PermanentTransferDelegate,
            Plugin::PermanentBurnDelegate(_) => PluginType::PermanentBurnDelegate,
            Plugin::Edition(_) => PluginType::Edition,
            Plugin::MasterEdition(_) => PluginType::MasterEdition,
        }
    }
}

impl PluginType {
    /// Get the default authority for a plugin which defines who must allow the plugin to be created.
    pub fn manager(&self) -> Authority {
        match self {
            PluginType::Royalties => Authority::UpdateAuthority,
            PluginType::FreezeDelegate => Authority::Owner,
            PluginType::BurnDelegate => Authority::Owner,
            PluginType::TransferDelegate => Authority::Owner,
            PluginType::UpdateDelegate => Authority::UpdateAuthority,
            PluginType::PermanentFreezeDelegate => Authority::UpdateAuthority,
            PluginType::Attributes => Authority::UpdateAuthority,
            PluginType::PermanentTransferDelegate => Authority::UpdateAuthority,
            PluginType::PermanentBurnDelegate => Authority::UpdateAuthority,
            PluginType::Edition => Authority::UpdateAuthority,
            PluginType::MasterEdition => Authority::UpdateAuthority,
        }
    }
}

/// A pair of a plugin type and an optional authority.
#[repr(C)]
#[derive(BorshSerialize, BorshDeserialize, PartialEq, Eq, Debug, Clone)]
pub(crate) struct PluginAuthorityPair {
    pub(crate) plugin: Plugin,
    pub(crate) authority: Option<Authority>,
}<|MERGE_RESOLUTION|>--- conflicted
+++ resolved
@@ -5,12 +5,12 @@
 mod external_plugins;
 mod freeze_delegate;
 mod lifecycle;
-<<<<<<< HEAD
+
 mod lifecycle_hook;
 mod oracle;
-=======
+
 mod master_edition;
->>>>>>> 82167723
+
 mod permanent_burn_delegate;
 mod permanent_freeze_delegate;
 mod permanent_transfer_delegate;
@@ -28,13 +28,9 @@
 pub use external_plugins::*;
 pub use freeze_delegate::*;
 pub use lifecycle::*;
-<<<<<<< HEAD
 pub use lifecycle_hook::*;
+pub use master_edition::*;
 pub use oracle::*;
-=======
-pub use master_edition::*;
-use num_derive::ToPrimitive;
->>>>>>> 82167723
 pub use permanent_burn_delegate::*;
 pub use permanent_freeze_delegate::*;
 pub use permanent_transfer_delegate::*;
