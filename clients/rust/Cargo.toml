[package]
name = "mpl-core"
description = "A flexible digital asset standard for Solana"
repository = "https://github.com/metaplex-foundation/mpl-core"
<<<<<<< HEAD
version = "0.6.0"
=======
version = "0.6.1"
>>>>>>> e2b10c50
edition = "2021"
readme = "README.md"
license-file = "../../LICENSE"

[lib]
crate-type = ["cdylib", "lib"]

[features]
test-sbf = []
serde = ["dep:serde", "dep:serde_with"]
anchor = ["dep:anchor-lang"]

[dependencies]
borsh = "^0.10"
num-derive = "^0.3"
num-traits = "^0.2"
serde = { version = "^1.0", features = ["derive"], optional = true }
serde_with = { version = "^3.0", optional = true }
solana-program = "> 1.14, < 1.18"
thiserror = "^1.0"
base64 = "0.22.0"
anchor-lang = { version = "0.30.0", optional = true }

[dev-dependencies]
assert_matches = "1.5.0"
solana-program-test = "> 1.14, < 1.18"
solana-sdk = "> 1.14, < 1.18"<|MERGE_RESOLUTION|>--- conflicted
+++ resolved
@@ -2,11 +2,7 @@
 name = "mpl-core"
 description = "A flexible digital asset standard for Solana"
 repository = "https://github.com/metaplex-foundation/mpl-core"
-<<<<<<< HEAD
-version = "0.6.0"
-=======
 version = "0.6.1"
->>>>>>> e2b10c50
 edition = "2021"
 readme = "README.md"
 license-file = "../../LICENSE"
